#%% [markdown]
# # GPT-2 small Indirect Object Identification
# <h1><b>Intro</b></h1>
# This notebook is an implementation of the IOI experiments (some with adjustments from the <a href="https://docs.google.com/presentation/d/19H__CYCBL5F3M-UaBB-685J-AuJZNsXqIXZR-O4j9J8/edit#slide=id.g14659e4d87a_0_290">presentation</a>.
# It should be able to be run as by just git cloning this repo (+ some easy installs).
#
# ### Task
# We're interested in GPT-2 ability to complete sentences like "Alice and Bob went to the store, Alice gave a bottle of milk to"...
#
# GPT-2 knows that it have to output a name that is not the subject (Alice) and that was present in the context: Bob.
# The first apparition of Alice is called "S" (or sometimes "S1") for "Subject", and Bob is the indirect object ("IO"). Even if the sentences we generate contains the last word of the sentence "Bob", we'll never look at the transformer output here. What's matter is the next-token prediction on the token "to", sometime called the "end" token.
#
# ### Tools
# In this notebook, we define a class `IOIDataset` to handle the generation and utils for this particular dataset.
#
# Refer to the demo of the [`easy_transformer` library](https://github.com/neelnanda-io/Easy-Transformer) here: <a href="https://colab.research.google.com/drive/1MLwJ7P94cizVs2LD8Qwi-vLGSoH-cHxq?usp=sharing">demo with ablation & patching</a>.
#
# Reminder of the circuit:
# <img src="https://i.imgur.com/PPtTQRh.png">

# %% [markdown]
# ## Import
# # %%
from easy_transformer.EasyTransformer import LayerNormPre
from tqdm import tqdm
import pandas as pd
from interp.circuit.projects.ioi.ioi_methods import ablate_layers, get_logit_diff
import torch
import torch as t
from easy_transformer.utils import (
    gelu_new,
    to_numpy,
    get_corner,
    print_gpu_mem,
)  # helper functions
from easy_transformer.hook_points import HookedRootModule, HookPoint
from easy_transformer.EasyTransformer import (
    EasyTransformer,
    TransformerBlock,
    MLP,
    Attention,
    LayerNormPre,
    PosEmbed,
    Unembed,
    Embed,
)
from easy_transformer.experiments import (
    ExperimentMetric,
    AblationConfig,
    EasyAblation,
    EasyPatching,
    PatchingConfig,
    get_act_hook,
)
from typing import Any, Callable, Dict, List, Set, Tuple, Union, Optional, Iterable
import itertools
import numpy as np
from tqdm import tqdm
import pandas as pd
import plotly.express as px
import plotly.io as pio
from plotly.subplots import make_subplots
import plotly.graph_objects as go
import plotly
from sklearn.linear_model import LinearRegression
from transformers import AutoModelForCausalLM, AutoTokenizer
import random
import spacy
import re
from einops import rearrange
import einops
from pprint import pprint
import gc
from datasets import load_dataset
from IPython import get_ipython
import matplotlib.pyplot as plt
import random as rd

from ioi_dataset import (
    IOIDataset,
    NOUNS_DICT,
    NAMES,
    gen_prompt_uniform,
    BABA_TEMPLATES,
    ABBA_TEMPLATES,
)
from ioi_utils import (
    clear_gpu_mem,
    show_tokens,
    show_pp,
    show_attention_patterns,
    safe_del,
)


ipython = get_ipython()
if ipython is not None:
    ipython.magic("load_ext autoreload")
    ipython.magic("autoreload 2")


#%% [markdown]
# # <h1><b>Setup</b></h1>
# Import model and dataset
#%% # plot writing in the IO - S direction
model_name = "gpt2"  # Here we used gpt-2 small ("gpt2")

print_gpu_mem("About to load model")
model = EasyTransformer(
    model_name, use_attn_result=True
)  # use_attn_result adds a hook blocks.{lay}.attn.hook_result that is before adding the biais of the attention layer
device = "cuda"
if torch.cuda.is_available():
    model.to(device)
print_gpu_mem("Gpt2 loaded")
# %% [markdown]
# Each prompts is a dictionnary containing 'IO', 'S' and the "text", the sentence that will be given to the model.
# The prompt type can be "ABBA", "BABA" or "mixed" (half of the previous two) depending on the pattern you want to study


# %%
# IOI Dataset initialisation
N = 200
ioi_dataset = IOIDataset(prompt_type="mixed", N=N, tokenizer=model.tokenizer)

# %% [markdown]
# ioi_dataset`ioi_dataset.word_idx` contains the indices of certains special words in each prompt. Example on the prompt 0

# %%
[(k, int(ioi_dataset.word_idx[k][0])) for k in ioi_dataset.word_idx.keys()]

# %%
[
    (i, t)
    for (i, t) in enumerate(
        show_tokens(ioi_dataset.ioi_prompts[0]["text"], model, return_list=True)
    )
]

# %% [markdown]
# The `ioi_dataset` ca also generate a copy of itself where some names have been flipped by a random name that is unrelated to the context with `gen_flipped_prompts`. This will be useful for patching experiments.

# %%
flipped = ioi_dataset.gen_flipped_prompts("S2")
pprint(flipped.ioi_prompts[:5])

# %% [markdown]
# IOIDataset contains many other useful features, see the definition of the class in the cell `Dataset class` for more info!

# %% [markdown]
# We also import open web text sentences to compute means that are not correlated with our IOI distribution.

# %%
webtext = load_dataset("stas/openwebtext-10k")
owb_seqs = [
    "".join(
        show_tokens(webtext["train"]["text"][i][:2000], model, return_list=True)[
            : ioi_dataset.max_len
        ]
    )
    for i in range(ioi_dataset.N)
]


# %% [markdown]
# # <h1><b>Initial evidence</b></h1>
# %% [markdown]
# ### Layer Ablations
# %% [markdown]
# The first series of experiment: we define our metric, here, how much the logit for IO is bigger than S, we ablate part of the network and see what matters. Globally, it shows that the behavior is distributed accross many parts of the network, we cannot draw much conclusion from this alone.

# %%
def logit_diff(model, ioi_dataset, all=False):
    """Difference between the IO and the S logits (at the "to" token)"""
    logits = model(ioi_dataset.text_prompts).detach()
    IO_logits = logits[
        torch.arange(ioi_dataset.N),
        ioi_dataset.word_idx["end"],
        ioi_dataset.io_tokenIDs,
    ]
    S_logits = logits[
        torch.arange(ioi_dataset.N),
        ioi_dataset.word_idx["end"],
        ioi_dataset.s_tokenIDs,
    ]
    if all:
        return IO_logits - S_logits
    return (IO_logits - S_logits).mean().detach().cpu()


# %%
def mean_at_end(
    z, mean, hook
):  # to ablate at particular indices, we have to define a custom ablation function
    z[
        torch.arange(len(ioi_dataset.ioi_prompts)), ioi_dataset.word_idx["end"], :
    ] = mean[torch.arange(len(ioi_dataset.ioi_prompts)), ioi_dataset.word_idx["end"], :]
    return z


# %%
metric = ExperimentMetric(
    metric=logit_diff, dataset=ioi_dataset.text_prompts, relative_metric=True
)
config_mlp = AblationConfig(
    abl_type="custom",
    abl_fn=mean_at_end,
    mean_dataset=owb_seqs,
    target_module="mlp",
    head_circuit="result",
    cache_means=True,
    verbose=True,
)
abl_mlp = EasyAblation(model, config_mlp, metric)
mlp_result = abl_mlp.run_ablation()

config_attn_layer = AblationConfig(
    abl_type="custom",
    abl_fn=mean_at_end,
    mean_dataset=owb_seqs,
    target_module="attn_layer",
    head_circuit="result",
    cache_means=True,
    verbose=True,
)
abl_attn_layer = EasyAblation(model, config_attn_layer, metric)
attn_result = abl_attn_layer.run_ablation()

layer_ablation = torch.cat([mlp_result, attn_result], dim=0)

fig = px.imshow(
    layer_ablation,
    labels={"x": "Layer"},
    title="Logit Difference Variation after Mean Ablation (on Open Web text) at all tokens",
    color_continuous_midpoint=0,
    color_continuous_scale="RdBu",
)

fig.update_layout(
    yaxis=dict(tickmode="array", tickvals=[0, 1], ticktext=["mlp", "attention layer"])
)

fig.show()

# %%
len(ioi_dataset.text_prompts)

# %% [markdown]
# ### Attention Heads Ablations

# %% [markdown]
# #### Mean ablation

# %%
metric = ExperimentMetric(
    metric=logit_diff, dataset=ioi_dataset.text_prompts, relative_metric=True
)
config = AblationConfig(
    abl_type="mean",
    mean_dataset=owb_seqs,
    target_module="attn_head",
    head_circuit="result",
    cache_means=True,
    verbose=True,
)
abl = EasyAblation(model, config, metric)
result = abl.run_ablation()
plotly.offline.init_notebook_mode(connected=True)
px.imshow(
    result,
    labels={"y": "Layer", "x": "Head"},
    title="Logit Difference Variation after Mean Ablation (on Open Web text) at all tokens",
    color_continuous_midpoint=0,
    color_continuous_scale="RdBu",
).show()

# %% [markdown]
# Blue squares corresponds to head that when ablated makes the logit diff *bigger*. (the color are inverted relative to the picture of the slides because here we plot the relative variation vs the relative *drop* in the presentation plots)

# %% [markdown]
# #### Zero ablations

# %%
def zero_at_end(z, mean, hook):
    z[torch.arange(len(ioi_dataset.ioi_prompts)), ioi_dataset.word_idx["end"], :] = 0.0
    return z


config = AblationConfig(
    abl_type="custom",
    abl_fn=zero_at_end,
    target_module="attn_head",
    head_circuit="result",
    cache_means=True,
    verbose=True,
)
abl = EasyAblation(model, config, metric)
result = abl.run_ablation()

px.imshow(
    result,
    labels={"y": "Layer", "x": "Head"},
    title='Logit Difference Variation after Zero Ablation on "to" token',
    color_continuous_midpoint=0,
    zmin=-1,
    zmax=1,
    color_continuous_scale="RdBu",
).show()

# %% [markdown]
# Zero ablation gives roughtly the same results expect for 1.10 that appears strongly. Suggesting that its mean value is really important for the logit diff, even if its specific value on each prompt does not matter to much.

# %% [markdown]
# #### Symetric ablation
# Here we write in the symetric direction relative to the mean. The same head appears.

# %%
def sym_mean(z, mean, hook):
    return mean - (z - mean)


config = AblationConfig(
    abl_type="custom",
    abl_fn=sym_mean,
    target_module="attn_head",
    head_circuit="z",
    cache_means=True,
    verbose=True,
)
abl = EasyAblation(model, config, metric)
result = abl.run_ablation()

px.imshow(
    result,
    labels={"y": "Layer", "x": "Head"},
    title='Logit Difference Variation after Zero Ablation on "to" token',
    color_continuous_midpoint=0,
    color_continuous_scale="RdBu",
).show()

# %% [markdown]
# ### Which head write in the direction Embed(IO) - Embed(S) ?

#%%

MODEL_EPS = model.cfg["eps"]


def get_layer_norm_div(x, eps=MODEL_EPS):
    mean = x.mean(dim=-1, keepdim=True)
    new_x = (x - mean).detach().clone()
    return (new_x.var(dim=-1, keepdim=True).mean() + eps).sqrt()


def layer_norm(x, eps=MODEL_EPS):
    return LayerNormPre({"eps": eps})(x)


def pytorch_layer_norm(x, eps=MODEL_EPS):
    return torch.nn.LayerNorm(normalized_shape=x.shape[-1], eps=eps)(x)


m = torch.randn(2, 3, 4)
assert torch.allclose(layer_norm(m), pytorch_layer_norm(m))


def writing_direction_heatmap(
    model,
    ioi_dataset,
    mode="attn_out",
    return_vals=False,
    dir_mode="IO - S",
    unembed_mode="normal",  # or "Neel"
    title="",
    verbose=False,
):
    """
    Plot the dot product between how much each attention head
    output with `IO-S`, the difference between the unembeds between
    the (correct) IO token and the incorrect S token
    """

    n_heads = model.cfg["n_heads"]
    n_layers = model.cfg["n_layers"]
    d_model = model.cfg["d_model"]

    model_unembed = (
        model.unembed.W_U.detach().cpu()
    )  # note that for GPT2 embeddings and unembeddings are tides such that W_E = Transpose(W_U)

    unembed_bias = model.unembed.b_U.detach().cpu()

<<<<<<< HEAD
    vals = torch.zeros(size=(n_heads + 1, n_layers))
    logit_diffs = logit_diff(model, ioi_dataset, all=True).cpu()

    for i in tqdm(range(ioi_dataset.N)):
=======
    N = ioi_dataset.N
    for i in range(ioi_dataset.N):
>>>>>>> 30b87d2f
        io_tok = ioi_dataset.toks[i][ioi_dataset.word_idx["IO"][i].item()]
        s_tok = ioi_dataset.toks[i][ioi_dataset.word_idx["S"][i].item()]
        io_dir = model_unembed[io_tok]
        s_dir = model_unembed[s_tok]
        unembed_bias_io = unembed_bias[io_tok]
        unembed_bias_s = unembed_bias[s_tok]
        if dir_mode == "IO - S":
            dire = io_dir - s_dir
        elif dir_mode == "IO":
            dire = io_dir
        elif dir_mode == "S":
            dire = s_dir
        else:
            raise NotImplementedError()

        model.reset_hooks()
        cache = {}
        model.cache_all(
            cache, device="cpu"
        )  # TODO maybe speed up by only caching relevant things
        logits = model(ioi_dataset.text_prompts[i])

        res_stream_sum = torch.zeros(size=(d_model,))
        res_stream_sum += cache["blocks.0.hook_resid_pre"][0, -2, :]  # .detach().cpu()
        # the pos and token embeddings

        layer_norm_div = get_layer_norm_div(
            cache["blocks.11.hook_resid_post"][0, -2, :]
        )

        for lay in range(n_layers):
            cur_attn = (
                cache[f"blocks.{lay}.attn.hook_result"][0, -2, :, :]
                # + model.blocks[lay].attn.b_O.detach()  # / n_heads
            )
            cur_mlp = cache[f"blocks.{lay}.hook_mlp_out"][:, -2, :]

            # check that we're really extracting the right thing
            res_stream_sum += torch.sum(cur_attn, dim=0)
            res_stream_sum += model.blocks[lay].attn.b_O.detach().cpu()
            res_stream_sum += cur_mlp[0]
            assert torch.allclose(
                res_stream_sum,
                cache[f"blocks.{lay}.hook_resid_post"][0, -2, :].detach(),
                rtol=1e-3,
                atol=1e-3,
            ), lay

            cur_mlp -= cur_mlp.mean()
            for i in range(n_heads):
                cur_attn[i] -= cur_attn[i].mean()
                # we layer norm the end result of the residual stream,
                # (which firstly centres the residual stream)
                # so to estimate "amount written in the IO-S direction"
                # we centre each head's output
            cur_attn /= layer_norm_div  # ... and then apply the layer norm division
            cur_mlp /= layer_norm_div

            vals[:n_heads, lay] += torch.einsum("ha,a->h", cur_attn.cpu(), dire.cpu())
            vals[n_heads, lay] = torch.einsum("ha,a->h", cur_mlp.cpu(), dire.cpu())

        res_stream_sum -= res_stream_sum.mean()
        res_stream_sum = (
            layer_norm(res_stream_sum.unsqueeze(0).unsqueeze(0)).squeeze(0).squeeze(0)
        )

        cur_writing = (
            torch.einsum("a,a->", res_stream_sum, dire)
            + unembed_bias_io
            - unembed_bias_s
        )

        assert i == 11 or torch.allclose(  # ??? and it's way off, too
            cur_writing,
            logit_diffs[i],
            rtol=1e-2,
            atol=1e-2,
        ), f"{i=} {cur_writing=} {logit_diffs[i]}"

    vals /= N
    show_pp(vals, xlabel="head no", ylabel="layer no", title=title)
    if return_vals:
        return vals


torch.cuda.empty_cache()
vals = writing_direction_heatmap(
    model,
    ioi_dataset,
    return_vals=True,
    mode="attn_out",
    dir_mode="IO - S",
    title="Attention head output into IO - S token unembedding (GPT2) - 'head 12' is the MLP output",
    verbose=True,
)

#%%
logits = logit_diff(model, ioi_dataset, all=True)
# %% [markdown]
# We observe heads that are writting in to push IO more than S (the blue suare), but also other hat writes in the opposite direction (red squares). The brightest blue square (9.9, 9.6, 10.0) are name mover heads. The two red (11.10 and 10.7) are the callibration heads.
# %%
show_attention_patterns(model, [(9, 9), (9, 6), (10, 0)], ioi_dataset.text_prompts[:1])

# %%
show_attention_patterns(model, [(11, 10), (10, 7)], ioi_dataset.text_prompts[:1])

# %% [markdown]
# ### Plot attention vs direction

# %% [markdown]
# We want to investigate what are the head we observed doing. By plotting attention patterns we see that they are paying preferential attention to IO.

# %%
def max_2d(m, k=1):
    """Get the max of a matrix"""
    if len(m.shape) != 2:
        raise NotImplementedError()
    mf = m.flatten()
    inds = torch.topk(mf, k=k).indices
    out = []
    for ind in inds:
        ind = ind.item()
        x = ind // m.shape[1]
        y = ind - x * m.shape[1]
        out.append((x, y))
    return out


k = 5
print(f"Top {k} heads (by magnitude):")
top_heads = max_2d(
    torch.abs(attn_vals.T), k=k
)  # remove abs to just get positive contributors
top_heads
#%% [markdown]
# <h2>Copying</h2>
# CLAIM: heads 9.6, 9.9 and 10.0 copy the IO into the residual stream, <b>by attending to the IO token</b>
#%% # the more attention, the more writing
def scatter_attention_and_contribution(
    model,
    layer_no,
    head_no,
    prompts,
    gpt_model="gpt2",
    return_vals=False,
):
    """
    Plot a scatter plot
    for each input sequence with the attention paid to IO and S
    and the amount that is written in the IO and S directions
    """
    n_heads = model.cfg["n_heads"]
    n_layers = model.cfg["n_layers"]
    model_unembed = model.unembed.W_U.detach().cpu()
    df = []
    for prompt in tqdm(prompts):
        io_tok = model.tokenizer(" " + prompt["IO"])["input_ids"][0]
        s_tok = model.tokenizer(" " + prompt["S"])["input_ids"][0]
        toks = model.tokenizer(prompt["text"])["input_ids"]
        io_pos = toks.index(io_tok)
        s1_pos = toks.index(s_tok)
        s2_pos = toks[s1_pos + 1 :].index(s_tok) + (s1_pos + 1)
        assert toks[-1] == io_tok

        io_dir = model_unembed[io_tok].detach().cpu()
        s_dir = model_unembed[s_tok].detach().cpu()

        model.reset_hooks()
        cache = {}
        model.cache_all(cache)

        logits = model(prompt["text"])

        for dire, posses, tok_type in [
            (io_dir, [io_pos], "IO"),
            (s_dir, [s1_pos, s2_pos], "S"),
        ]:
            prob = sum(
                [
                    cache[f"blocks.{layer_no}.attn.hook_attn"][0, head_no, -2, pos]
                    .detach()
                    .cpu()
                    for pos in posses
                ]
            )
            resid = (
                cache[f"blocks.{layer_no}.attn.hook_result"][0, -2, head_no, :]
                .detach()
                .cpu()
            )
            dot = torch.einsum("a,a->", resid, dire)
            df.append([prob, dot, tok_type, prompt["text"]])

    # most of the pandas stuff is intuitive, no need to deeply understand
    viz_df = pd.DataFrame(
        df, columns=[f"Attn Prob on Name", f"Dot w Name Embed", "Name Type", "text"]
    )
    fig = px.scatter(
        viz_df,
        x=f"Attn Prob on Name",
        y=f"Dot w Name Embed",
        color="Name Type",
        hover_data=["text"],
        title=f"How Strong {layer_no}.{head_no} Writes in the Name Embed Direction Relative to Attn Prob",
    )
    fig.show()
    if return_vals:
        return viz_df


scatter_attention_and_contribution(
    model, 9, 9, ioi_dataset.ioi_prompts[:500], gpt_model="gpt2"
)
scatter_attention_and_contribution(
    model, 9, 6, ioi_dataset.ioi_prompts[:500], gpt_model="gpt2"
)
scatter_attention_and_contribution(
    model, 10, 0, ioi_dataset.ioi_prompts[:500], gpt_model="gpt2"
)
#%% # for control purposes, check that there is unlikely to be a correlation between attention and writing for unimportant heads
scatter_attention_and_contribution(
    model,
    random.randint(0, 11),
    random.randint(0, 11),
    ioi_dataset.ioi_prompts[:500],
    gpt_model="gpt2",
)


# %% [markdown]
# They all demonstrate a straightforward relationship: the more they pay attention to a token, the more they write in its direction. A.k.a. they are just copying the token embedding of this position.

# %% [markdown]
# ### Check copy circuit of Name Movers Heads

# %% [markdown]
# To ensure that the name movers heads are indeed only copying information, we conduct a "check copying circuit" experiment. This means that we only keep the first layer of the transformer and apply the OV circuit of the head and decode the logits from that. Every other component of the transformer is deleted (i.e. zero ablated).
#
#%%
def check_copy_circuit(model, layer, head, ioi_dataset, verbose=False):
    cache = {}
    model.cache_some(cache, lambda x: x == "blocks.0.hook_resid_post")
    model(ioi_dataset.text_prompts)
    z_0 = model.blocks[1].ln1(cache["blocks.0.hook_resid_post"])
    v = z_0 @ model.blocks[layer].attn.W_V[head].T + model.blocks[layer].attn.b_V[head]
    o = torch.einsum("sph,dh->spd", v, model.blocks[layer].attn.W_O[head])
    logits = model.unembed(model.ln_final(o))
    k = 5
    n_right = 0

    for seq_idx, prompt in enumerate(ioi_dataset.ioi_prompts):
        # print(prompt)
        for word in ["IO", "S", "S2"]:
            pred_tokens = [
                model.tokenizer.decode(token)
                for token in torch.topk(
                    logits[seq_idx, ioi_dataset.word_idx[word][seq_idx]], k
                ).indices
            ]
            if "S" in word:
                name = "S"
            else:
                name = word
            if " " + prompt[name] in pred_tokens:
                n_right += 1
            else:
                if verbose:
                    print("-------")
                    print("Seq: " + ioi_dataset.text_prompts[seq_idx])
                    print("Target: " + ioi_dataset.ioi_prompts[seq_idx][name])
                    print(
                        " ".join(
                            [
                                f"({i+1}):{model.tokenizer.decode(token)}"
                                for i, token in enumerate(
                                    torch.topk(
                                        logits[
                                            seq_idx, ioi_dataset.word_idx[word][seq_idx]
                                        ],
                                        k,
                                    ).indices
                                )
                            ]
                        )
                    )
    percent_right = (n_right / (ioi_dataset.N * 3)) * 100
    print(f"Copy circuit for head {layer}.{head} : Top {k} accuracy: {percent_right}%")


print(" --- Name Mover heads --- ")
check_copy_circuit(model, 9, 9, ioi_dataset)
check_copy_circuit(model, 10, 0, ioi_dataset)
check_copy_circuit(model, 9, 6, ioi_dataset)

print(" --- Calibration heads --- ")
check_copy_circuit(model, 10, 7, ioi_dataset)
check_copy_circuit(model, 11, 10, ioi_dataset)

print(" ---  Random heads for control ---  ")
check_copy_circuit(model, random.randint(0, 11), random.randint(0, 11), ioi_dataset)
check_copy_circuit(model, random.randint(0, 11), random.randint(0, 11), ioi_dataset)
check_copy_circuit(model, random.randint(0, 11), random.randint(0, 11), ioi_dataset)
#%% [markdown]
# For calibration heads, we observe a reverse trend to name movers, the more is pays attention to a name, the more it write in its *oposite* direction. Why is that?
# You need to remember the training objective of the transformer: it has to predict accurate probability distribution over all the next tokens.
# If previously it was able to recover the IO, in the final layer it has to callibrate the probability of this particular token, it cannot go all in "THE NEXT TOKEN IS BOB" with 100% proba.
# This is why we observe calibration mechanisms that do back and forth and seems to inhibate information put by earlier modules.

# You can see this similarly as open loop / closed loop optimization. It's easier to make a good guess by making previous rough estimate more precise than making a good guess in one shot.
#%%
scatter_attention_and_contribution(
    model, 10, 7, ioi_dataset.ioi_prompts[:500], gpt_model="gpt2"
)
scatter_attention_and_contribution(
    model, 11, 10, ioi_dataset.ioi_prompts[:500], gpt_model="gpt2"
)


# %% [markdown]
# ### Patching experiments

# %% [markdown]
# What causes name mover heads to pay attention to IO? To figure this out, we'll patch activation from sentences like "A..B..C..to"  to "A..B..B..to" where A, B and C are differents names.

# %%
print_gpu_mem()

# %%
abca_dataset = ioi_dataset.gen_flipped_prompts(
    "S2"
)  # we flip the second b for a random c
pprint(abca_dataset.text_prompts[:5])

# %%
pprint(ioi_dataset.text_prompts[:5])

# %%

HEAD = 9  # head 9.9, 9.6, 10.0 show similar plots in the exeprimetns, try changing the values!
LAYER = 9
hook_name = f"blocks.{LAYER}.attn.hook_attn"

text_prompts = [prompt["text"] for prompt in ioi_dataset.ioi_prompts]


def attention_probs(
    model, text_prompts
):  # we have to redefine logit differences to use the new abba dataset
    """Difference between the IO and the S logits at the "to" token"""
    cache_patched = {}
    model.cache_some(
        cache_patched, lambda x: x == hook_name
    )  # we only cache the activation we're interested
    logits = model(text_prompts).detach()

    # we want to measure Mean(Patched/baseline) and not Mean(Patched)/Mean(baseline)
    model.reset_hooks()
    cache_baseline = {}
    model.cache_some(
        cache_baseline, lambda x: x == hook_name
    )  # we only cache the activation we're interested
    logits = model(text_prompts).detach()
    # attn score of head HEAD at token "to" (end) to token IO

    attn_probs_variation = []
    for key in ["IO", "S", "S2"]:
        attn_probs_patched = cache_patched[hook_name][
            torch.arange(len(text_prompts)),
            HEAD,
            ioi_dataset.word_idx["end"],
            ioi_dataset.word_idx[key],
        ]
        attn_probs_base = cache_baseline[hook_name][
            torch.arange(len(text_prompts)),
            HEAD,
            ioi_dataset.word_idx["end"],
            ioi_dataset.word_idx[key],
        ]
        attn_probs_variation.append(
            ((attn_probs_patched - attn_probs_base) / attn_probs_base)
            .mean()
            .unsqueeze(dim=0)
        )

    attn_probs_variation = torch.cat(attn_probs_variation, dim=0)

    return attn_probs_variation.detach().cpu()


# %%
def patch_last_tokens(
    z, source_act, hook
):  # we patch at the "to" token. We have to use custom patching when we specify particular tokens to ablate.
    z[torch.arange(ioi_dataset.N), ioi_dataset.word_idx["end"]] = source_act[
        torch.arange(ioi_dataset.N), ioi_dataset.word_idx["end"]
    ]
    return z


# %%


config = PatchingConfig(
    source_dataset=abca_dataset.text_prompts,
    target_dataset=ioi_dataset.text_prompts,
    target_module="attn_head",
    head_circuit="result",  # we patch "result", the result of the attention head
    cache_act=True,
    verbose=False,
    patch_fn=patch_last_tokens,
    layers=(0, LAYER),
)  # we stop at layer "LAYER" because it's useless to patch after layer 9 if what we measure is attention of a head at layer 9.

metric = ExperimentMetric(
    attention_probs, config.target_dataset, relative_metric=False, scalar_metric=False
)

patching = EasyPatching(model, config, metric)
result = patching.run_patching()

for i, key in enumerate(["IO", "S", "S2"]):
    px.imshow(
        result[:, :, i],
        labels={"y": "Layer", "x": "Head"},
        title=f'Variation in attention proba of Head {LAYER}.{HEAD} from token "to" to {key} after Patching ABC->ABB on "to"',
        color_continuous_midpoint=0,
        color_continuous_scale="RdBu",
    ).show()


# %% [markdown]
# We can clearly identify the S2-inhibition heads: 8.6, 8.10, 7.3 and 7.9. Patching them with activation from ABC causes 9.9 to pay less attention to IO and more to S and S2. To have a a better sense of what is going on behind these plots, we can see how patching impact the attention patterns of 9.9 on sample sentences.

# %%
print_gpu_mem()

# %% [markdown]
# #### Plotting attention patterns

# %%
IDX = 8
model.reset_hooks()  ##before patching
show_attention_patterns(
    model,
    [(9, 9)],
    ioi_dataset.text_prompts[IDX : IDX + 1],
    mode="val",
    title_suffix=" Pre-patching",
)


# %%


def one_sentence_patching(z, source_act, hook):  # we patch at the "to" token
    # print(source_act.shape, z.shape)
    z[0, ioi_dataset.word_idx["end"][IDX]] = source_act[
        0, ioi_dataset.word_idx["end"][IDX]
    ]
    return z


config2 = PatchingConfig(
    source_dataset=abca_dataset.text_prompts[IDX : IDX + 1],
    target_dataset=ioi_dataset.text_prompts[IDX : IDX + 1],
    target_module="attn_head",
    head_circuit="result",
    cache_act=True,
    verbose=False,
    patch_fn=one_sentence_patching,
    layers=(0, LAYER),
)

metric2 = ExperimentMetric(
    lambda x, y: 0,
    dataset=ioi_dataset.text_prompts[IDX : IDX + 1],
    relative_metric=False,
    scalar_metric=False,
)

patching2 = EasyPatching(model, config2, metric2)

l, h = (8, 6)  # (8,10), (7,3), (7,9)]:
hk_name, hk = patching2.get_hook(l, h)
model.add_hook(hk_name, hk)  # we patch head 8.6
show_attention_patterns(
    model,
    [(9, 9)],
    ioi_dataset.text_prompts[IDX : IDX + 1],
    mode="val",
    title_suffix=" Post-patching",
)


# %% [markdown]
# Here we plotted attention probas weighed by the values. We observe that patching one single head at one tokens reduce by 40% the attentions on the IO token.
#
# Takeaway from the experiments: there are some information written in the residual stream at the END token by S2-inhibition heads that are used by name mover heads to generate their attention patterns. This is an example of Q-composition.
#
# Attention pattern of S2-inihibition heads. They seems to generally track the subject on key words such as "and" and "to".

# %%
show_attention_patterns(
    model, [(7, 3), (7, 9), (8, 6), (8, 10)], ioi_dataset.text_prompts[IDX : IDX + 1]
)

# %% [markdown]
# #### Patching at S2

# %% [markdown]
# What happend if we patch at S2 instead of END?

# %%


# %%
def patch_s2(z, source_act, hook):  # we patch at the "to" token
    z[torch.arange(ioi_dataset.N), ioi_dataset.word_idx["S2"]] = source_act[
        torch.arange(ioi_dataset.N), ioi_dataset.word_idx["S2"]
    ]
    return z


# %%

config = PatchingConfig(
    source_dataset=abca_dataset.text_prompts,
    target_dataset=ioi_dataset.text_prompts,
    target_module="attn_head",
    head_circuit="result",
    cache_act=True,
    verbose=False,
    patch_fn=patch_s2,
    layers=(0, LAYER),
)

metric = ExperimentMetric(
    attention_probs, config.target_dataset, relative_metric=False, scalar_metric=False
)

patching = EasyPatching(model, config, metric)
result = patching.run_patching()


for i, key in enumerate(["IO", "S", "S2"]):
    px.imshow(
        result[:, :, i],
        labels={"y": "Layer", "x": "Head"},
        title=f'Attention proba of Head {LAYER}.{HEAD} from token "to" to {key} after Patching ABC->ABB on "S2"',
        color_continuous_midpoint=0,
        color_continuous_scale="RdBu",
    ).show()

# %% [markdown]
# A bunch of other head appear, in layer earlier than the S2-inhibition heads: 0.1, 0.10, 3.0 and 5.5, 5.8, 5.9, 6.9. We claim that they influence the values that S2 will read. Let's visualize their attention patterns.

# %% [markdown]
# #### Duplicate tokens heads

# %%
show_attention_patterns(model, [(0, 1), (0, 10), (3, 0)], ioi_dataset.text_prompts[:2])

# %% [markdown]
# #### Induction-ish heads

# %%
show_attention_patterns(
    model, [(5, 5), (5, 8), (5, 9), (6, 9)], ioi_dataset.text_prompts[:2]
)

# %% [markdown]
# ### More patching: patching at S+1

# %% [markdown]
# Some of the important heads for 9.9 attention at S2 have attention pattern that looks like induction: they pay attention to the token that follows a previous occurence of the query, in this case, because the query is S2, the previous occurence is S.
#
# What append if we patch at the token after S? (We'll call it S+1)
#
# To do this we first have to create a new dataset where S1 is flipped compared to the original dataset.

# %%
acba_dataset = ioi_dataset.gen_flipped_prompts("S")  # we flip the first occurence of S

acba_dataset.text_prompts[0], ioi_dataset.text_prompts[0]

# %%


def patch_s_plus_1(z, source_act, hook):  # we patch at the "to" token
    z[torch.arange(ioi_dataset.N), ioi_dataset.word_idx["S"] + 1] = source_act[
        torch.arange(ioi_dataset.N), ioi_dataset.word_idx["S"] + 1
    ]
    return z


config = PatchingConfig(
    source_dataset=acba_dataset.text_prompts,
    target_dataset=ioi_dataset.text_prompts,
    target_module="attn_head",
    head_circuit="result",
    cache_act=True,
    verbose=False,
    patch_fn=patch_s_plus_1,
    layers=(0, LAYER),
)

metric = ExperimentMetric(
    attention_probs, config.target_dataset, relative_metric=False, scalar_metric=False
)

patching = EasyPatching(model, config, metric)
result = patching.run_patching()

for i, key in enumerate(["IO", "S", "S2"]):
    px.imshow(
        result[:, :, i],
        labels={"y": "Layer", "x": "Head"},
        title=f'Attention proba of Head {LAYER}.{HEAD} from token "to" to {key} after Patching ABC->ABB on S+1',
        color_continuous_midpoint=0,
        color_continuous_scale="RdBu",
    ).show()

# %% [markdown]
# It seems that the heads 4.11, 4.7, 4.3, 2.2 and 5.6 are important. Let's look at their patterns. The majority of them look like they're attending to the previous tokens.

# %%
show_attention_patterns(
    model, [(4, 7), (5, 6), (4, 11), (2, 2), (4, 3)], ioi_dataset.text_prompts[34:35]
)

# %% [markdown]
# Here is the (approximative) story of what's going on here:
# * Early layers heads implement duplicate test: "if the key and queries are the same token, copy the token in the residual stream". This has for effect to write "S is duplicate" on the S2 residual stream.
# * In parallel, previous tokens heads copy information about the previous token.
# * At S2, induction heads find a match: S2 match the information written at S+1 about S by a previous token head, so they have a trong attention proba on S+1. However, contrary to plain induction, they don't copy information about S+1, they'll also write information about S in their residual stream. This is another source of information "S is a duplicate token" at S2.
# * On the END token, S2-Inhibition heads use value composition to copy information about duplicate tokens from the two previus sources. Their attention seems to be "look for the subject of the sentence". (But their attention pattern is not well understood for now)
# * The name mover heads use the value of S in their queries, with a negative sign. This has for effect to gives IO greatest scores, then their OV circuit is a simple copy for names.
# * Same story for the calibrations heads but they flip the sign of the direction (and surely something more complex is going on to calibrate the norm).

# <img src="https://i.imgur.com/PPtTQRh.png">


#%% [markdown]
# <h1><b>Faithfulness</b></h1>
# These experiments isolate the circuit, e.g by ablating all other heads.
# <h2>Ablations</h2>
# For each template, e.g `Then, [A] and [B] were thinking about going to the [PLACE]. [B] wanted to give a [OBJECT] to [A]` we ablate only the indices we claim are important and we retain a positive logit difference between `IO` and `S`, as well the "score" (whether the IO logit remains in the top 10 logit AND IO > S), though have some performace degradation, particularly when we don't ablate the calibration heads.

#%% # run normal ablation experiments
num_templates = 10  # len(ABBA_TEMPLATES)
template_type = "BABA"
if template_type == "ABBA":
    templates = ABBA_TEMPLATES[:num_templates]
elif template_type == "BABA":
    templates = BABA_TEMPLATES[:num_templates]
else:
    raise NotImplementedError()

## new logit diff definition
def logit_diff_target(model, ioi_data, target_dataset=None, all=False, std=False):
    """
    Difference between the IO and the S logits at the "to" token

    If `target_dataset` is specified, assume the IO and S tokens are the same as those in `target_dataset`
    """

    global ioi_dataset  # probably when we call this function, we want `ioi_data` to be the main dataset. So make it that way.
    if "IOIDataset" in str(type(ioi_data)):
        text_prompts = ioi_data.text_prompts
        ioi_dataset = ioi_data
    else:
        text_prompts = ioi_data

    if target_dataset is None:
        target_dataset = ioi_dataset

    logits = model(text_prompts).detach()
    L = len(text_prompts)
    IO_logits = logits[
        torch.arange(len(text_prompts)),
        ioi_dataset.word_idx["end"][:L],
        target_dataset.io_tokenIDs[:L],
    ]
    S_logits = logits[
        torch.arange(len(text_prompts)),
        ioi_dataset.word_idx["end"][:L],
        target_dataset.s_tokenIDs[:L],
    ]

    if all and not std:
        return IO_logits - S_logits
    if std:
        if all:
            first_bit = IO_logits - S_logits
        else:
            first_bit = (IO_logits - S_logits).mean().detach().cpu()
        return first_bit, torch.std(IO_logits - S_logits)
    return (IO_logits - S_logits).mean().detach().cpu()


def score(model, ioi_dataset, all=False, verbose=False):
    text_prompts = ioi_dataset.text_prompts
    logits = model(text_prompts).detach()
    L = len(text_prompts)
    end_logits = logits[
        torch.arange(len(text_prompts)), ioi_dataset.word_idx["end"][:L], :
    ]  # batch * sequence length * vocab_size
    io_logits = end_logits[torch.arange(len(text_prompts)), ioi_dataset.io_tokenIDs[:L]]
    assert len(list(end_logits.shape)) == 2, end_logits.shape
    top_10s_standard = torch.topk(end_logits, dim=1, k=10).values[:, -1]
    good_enough = end_logits > top_10s_standard.unsqueeze(-1)
    selected_logits = good_enough[
        torch.arange(len(text_prompts)), ioi_dataset.io_tokenIDs[:L]
    ]

    # is IO > S ???
    IO_logits = logits[
        torch.arange(len(text_prompts)),
        ioi_dataset.word_idx["end"][:L],
        ioi_dataset.io_tokenIDs[:L],
    ]
    S_logits = logits[
        torch.arange(len(text_prompts)),
        ioi_dataset.word_idx["end"][:L],
        ioi_dataset.s_tokenIDs[:L],
    ]
    IO_greater_than_S = (IO_logits - S_logits) > 0

    # calculate percentage passing both tests
    answer = torch.sum(
        (selected_logits & IO_greater_than_S).float()
    ).detach().cpu() / len(text_prompts)

    selected = torch.sum(selected_logits) / len(text_prompts)
    greater = torch.sum(IO_greater_than_S) / len(text_prompts)

    if verbose:
        print(f"Score calc: {answer}; {selected} and {greater}")
    return answer


def io_probs(model, ioi_dataset, mode="IO"):  # also S mode
    assert mode in ["IO", "S"]
    text_prompts = ioi_dataset.text_prompts
    logits = model(text_prompts).detach()
    assert len(list(logits.shape)) == 3, logits.shape
    L = len(text_prompts)
    assert logits.shape[0] == L
    end_logits = logits[
        torch.arange(len(text_prompts)), ioi_dataset.word_idx["end"][:L], :
    ]  # batch * sequence length * vocab_size
    end_probs = torch.softmax(end_logits, dim=-1)
    ids = ioi_dataset.io_tokenIDs if mode == "IO" else ioi_dataset.s_tokenIDs
    probs = end_probs[torch.arange(len(text_prompts)), ids[:L]]
    return probs.mean().detach().cpu()


N = 10  # number per template
template_prompts = [
    gen_prompt_uniform(
        templates[i : i + 1],
        NAMES,
        NOUNS_DICT,
        N=N,
        symmetric=False,
    )
    for i in range(len(templates))
]

for ablate_calibration in [
    False,
    True,
]:
    ld_data = []
    score_data = []
    probs_data = []
    sprobs_data = []
    io_logits_data = []
    s_logits_data = []
    for template_idx in tqdm(range(num_templates)):
        prompts = template_prompts[template_idx]
        ioi_dataset = IOIDataset(
            prompt_type=template_type, N=N, symmetric=False, prompts=prompts
        )
        assert torch.all(ioi_dataset.toks != 50256)  # no padding anywhere
        assert len(ioi_dataset.sem_tok_idx.keys()) != 0, "no semantic tokens found"
        for key in ioi_dataset.sem_tok_idx.keys():
            idx = ioi_dataset.sem_tok_idx[key][0]
            assert torch.all(
                ioi_dataset.sem_tok_idx[key] == idx
            ), f"{key} {ioi_dataset.sem_tok_idx[key]}"
            # check that semantic ablation = normal ablation

        model.reset_hooks()  # TODO find other instances of model deletion

        seq_len = ioi_dataset.toks.shape[1]
        head_indices_to_ablate = {
            (i % 12, i // 12): [
                list(range(seq_len)) for _ in range(len(ioi_dataset.text_prompts))
            ]
            for i in range(12 * 12)
        }

        mlp_indices_to_ablate = [[] for _ in range(model.cfg["n_heads"])]

        for head in [
            (0, 1),
            (0, 10),
            (3, 0),
        ]:
            head_indices_to_ablate[head] = [
                i for i in range(seq_len) if i != ioi_dataset.sem_tok_idx["S2"][0]
            ]

        for head in [
            (4, 11),
            (2, 2),
            (2, 9),
        ]:
            head_indices_to_ablate[head] = [
                i
                for i in range(seq_len)
                if i
                not in [
                    ioi_dataset.sem_tok_idx["S"][0],
                    ioi_dataset.sem_tok_idx["and"][0],
                ]
            ]

        for head in [
            (5, 8),
            (5, 9),
            (5, 5),
            (6, 9),
        ]:
            head_indices_to_ablate[head] = [
                i for i in range(seq_len) if i not in [ioi_dataset.sem_tok_idx["S2"][0]]
            ]

        end_heads = [
            (7, 3),
            (7, 9),
            (8, 6),
            (8, 10),
            (9, 6),
            (9, 9),
            (10, 0),
        ]

        if not ablate_calibration:
            end_heads += [(10, 7), (11, 12)]

        for head in end_heads:
            head_indices_to_ablate[head] = [
                i
                for i in range(seq_len)
                if i not in [ioi_dataset.sem_tok_idx["end"][0]]
            ]

        # define the ablation function for ALL parts of the model at once
        def ablation(z, mean, hook):
            layer = int(hook.name.split(".")[1])
            head_idx = hook.ctx["idx"]
            head = (layer, head_idx)

            if "mlp_out" in hook.name:
                # ablate the relevant parts
                for i in range(z.shape[0]):
                    z[i, mlp_indices_to_ablate[layer]] = mean[
                        i, mlp_indices_to_ablate[layer]
                    ].to(z.device)

            if (
                "attn.hook_result" in hook.name
            ):  # and (layer, head) not in heads_to_keep:
                # ablate
                assert (
                    len(z.shape) == 3
                ), z.shape  # we specifically get sent the relevant head
                assert 12 not in list(
                    z.shape
                ), "Yikes, probably dim kept back is wrong, should be head dim"

                # see above
                for i in range(z.shape[0]):
                    z[i, head_indices_to_ablate[head]] = mean[
                        i, head_indices_to_ablate[head]
                    ].to(z.device)

            return z

        ld_metric = ExperimentMetric(
            metric=logit_diff_target, dataset=ioi_dataset, relative_metric=False
        )
        score_metric = ExperimentMetric(
            metric=score, dataset=ioi_dataset, relative_metric=False
        )
        ld_metric.set_baseline(model)
        score_metric.set_baseline(model)
        probs_metric = ExperimentMetric(
            metric=io_probs, dataset=ioi_dataset, relative_metric=False
        )
        probs_metric.set_baseline(model)
        sprobs_metric = ExperimentMetric(
            metric=lambda x, y: io_probs(x, y, mode="S"),
            dataset=ioi_dataset,
            relative_metric=False,
        )
        sprobs_metric.set_baseline(model)
        io_logits_metric = ExperimentMetric(
            metric=lambda x, y: logit_diff_target(x, y, all=True)[0],
            dataset=ioi_dataset,
            relative_metric=False,
        )
        io_logits_metric.set_baseline(model)
        s_logits_metric = ExperimentMetric(
            metric=lambda x, y: logit_diff_target(x, y, all=True)[1],
            dataset=ioi_dataset,
            relative_metric=False,
        )
        s_logits_metric.set_baseline(model)

        config = AblationConfig(
            abl_type="custom",
            abl_fn=ablation,
            mean_dataset=ioi_dataset.text_prompts,
            target_module="attn_head",
            head_circuit="result",
            cache_means=True,
            verbose=True,
        )

        abl = EasyAblation(
            model, config, ld_metric
        )  # , semantic_indices=ioi_dataset.sem_tok_idx) # semantic indices should not be necessary

        model.reset_hooks()
        for layer in range(12):
            for head in range(12):
                model.add_hook(*abl.get_hook(layer, head))
            model.add_hook(*abl.get_hook(layer, head=None, target_module="mlp"))

        # compute a bunch of datasets
        ld = ld_metric.compute_metric(model)
        ld_data.append((ld_metric.baseline, ld))
        cur_score = score_metric.compute_metric(model)
        score_data.append((score_metric.baseline, cur_score))
        cur_probs = probs_metric.compute_metric(model)
        probs_data.append((probs_metric.baseline, cur_probs))

        s_probs = sprobs_metric.compute_metric(
            model
        )  # s probs is like 0.003 for most ablate calibration heads # or is is that low
        # print(f"{s_probs=}")
        sprobs_data.append((sprobs_metric.baseline, s_probs))
        io_logits = io_logits_metric.compute_metric(model)
        io_logits_data.append((io_logits_metric.baseline, io_logits))
        s_logits = s_logits_metric.compute_metric(model)
        s_logits_data.append((s_logits_metric.baseline, s_logits))

    xs = [ld_data[i][0].item() for i in range(num_templates)]
    ys = [ld_data[i][1].item() for i in range(num_templates)]

    x_label = "Baseline Logit Diff"  # IO Probability"
    y_label = "Ablated Logit Diff"  # IO Probability"

    d = {
        x_label: xs,
        y_label: ys,
    }
    d["beg"] = [template[:10] for template in templates]
    d["sentence"] = [template for template in templates]
    d["commas"] = [template.count(",") for template in templates]

    df = pd.DataFrame(d)
    px.scatter(
        df,
        x=x_label,
        y=y_label,
        hover_data=["sentence"],
        text="beg",
        title=f"Change in logit diff when {ablate_calibration=}",
    ).show()
#%% # let's check that the circuit isn't changing relative to which template we are using


N = 100  # number per template
template_prompts = [
    gen_prompt_uniform(
        templates[i : i + 1],
        NAMES,
        NOUNS_DICT,
        N=N,
        symmetric=False,
    )
    for i in range(len(templates))
]

three_d = torch.zeros(size=(num_templates, 12, 12))

for template_idx in tqdm(range(num_templates)):
    prompts = template_prompts[template_idx]
    ioi_dataset = IOIDataset(
        prompt_type=template_type, N=N, symmetric=False, prompts=prompts
    )
    assert torch.all(ioi_dataset.toks != 50256)  # no padding anywhere
    assert len(ioi_dataset.sem_tok_idx.keys()) != 0, "no semantic tokens found"
    for key in ioi_dataset.sem_tok_idx.keys():
        idx = ioi_dataset.sem_tok_idx[key][0]
        assert torch.all(
            ioi_dataset.sem_tok_idx[key] == idx
        ), f"{key} {ioi_dataset.sem_tok_idx[key]}"
        # check that semantic ablation = normal ablation

    vals = writing_direction_heatmap(
        model,
        ioi_dataset,
        title=f"Writing Direction Heatmap for {template_idx}",
        return_vals=True,
    )
    three_d[template_idx] = vals
    continue
show_pp(three_d, animate_axis=0, title="Writing Direction Heatmap for all templates")


#%% [markdown]
# <h2>Circuit extraction</h2>
#%%
ld = logit_diff_target(model, ioi_dataset[:N], all=True)


from ioi_circuit_extraction import turn_keep_into_rmv, list_diff

# %% # sanity check

from ioi_circuit_extraction import (
    process_heads_and_mlps,
    get_circuit_replacement_hook,
    do_circuit_extraction,
    turn_keep_into_rmv,
)

if False:
    type(ioi_dataset)
    old_ld = logit_diff_target(model, ioi_dataset[:N])
    model, abl_cricuit_extr = do_circuit_extraction(
        heads_to_remove={
            (0, 4): [list(range(ioi_dataset.max_len)) for _ in range(N)]
        },  # annoyingly sometimes needs to be edited...
        mlps_to_remove={},
        heads_to_keep=None,
        mlps_to_keep=None,
        model=model,
        ioi_dataset=ioi_dataset[:N],
        metric=logit_diff_target,
    )
    ld = logit_diff_target(model, ioi_dataset[:N])
    metric = ExperimentMetric(
        metric=logit_diff_target,
        dataset=ioi_dataset.text_prompts[:N],
        relative_metric=False,
    )
    config = AblationConfig(
        abl_type="mean",
        mean_dataset=ioi_dataset.text_prompts[:N],
        target_module="attn_head",
        head_circuit="result",
        cache_means=True,
    )  #  abl_fn=mean_at_end) # mean_dataset=owb_seqs, target_module="mlp", head_circuit="result", cache_means=True, verbose=True)
    abl = EasyAblation(
        model,
        config,
        metric,
        semantic_indices=ioi_dataset[:N].sem_tok_idx,
        mean_by_groups=True,  # TO CHECK CIRCUIT BY GROUPS
        groups=ioi_dataset.groups,
    )
    res = abl.run_experiment()
    print(ld, res[:5, :5])


#%%
def score_metric(model, ioi_dataset, k=1, target_dataset=None, all=False):
    if target_dataset is None:
        target_dataset = ioi_dataset
    text_prompts = ioi_dataset.text_prompts
    logits = model(text_prompts).detach()
    # print(get_corner(logits))
    # print(text_prompts[:2])
    L = len(text_prompts)
    end_logits = logits[
        torch.arange(len(text_prompts)), ioi_dataset.word_idx["end"][:L], :
    ]  # batch * sequence length * vocab_size
    io_logits = end_logits[
        torch.arange(len(text_prompts)), target_dataset.io_tokenIDs[:L]
    ]
    assert len(list(end_logits.shape)) == 2, end_logits.shape
    top_10s_standard = torch.topk(end_logits, dim=1, k=k).values[:, -1]
    good_enough = end_logits >= top_10s_standard.unsqueeze(-1)
    selected_logits = good_enough[
        torch.arange(len(text_prompts)), target_dataset.io_tokenIDs[:L]
    ]
    # print(torch.argmax(end_logits, dim=-1))
    # is IO > S ???
    IO_logits = logits[
        torch.arange(len(text_prompts)),
        ioi_dataset.word_idx["end"][:L],
        target_dataset.io_tokenIDs[:L],
    ]
    S_logits = logits[
        torch.arange(len(text_prompts)),
        ioi_dataset.word_idx["end"][:L],
        target_dataset.s_tokenIDs[:L],
    ]
    IO_greater_than_S = (IO_logits - S_logits) > 0

    # calculate percentage passing both tests
    answer = torch.sum(
        (selected_logits & IO_greater_than_S).float()
    ).detach().cpu() / len(text_prompts)

    selected = torch.sum(selected_logits) / len(text_prompts)
    greater = torch.sum(IO_greater_than_S) / len(text_prompts)

    # print(f"Kevin gives: {answer}; {selected} and {greater}")
    return answer


def print_top_k(model, ioi_dataset, K=1, n=10):
    logits = model(ioi_dataset.text_prompts).detach()
    end_logits = logits[
        torch.arange(len(ioi_dataset.text_prompts)), ioi_dataset.word_idx["end"], :
    ]  # batch * sequence length * vocab_size
    probs = np.around(
        torch.nn.functional.log_softmax(end_logits, dim=-1).cpu().numpy(), 2
    )
    topk = torch.topk(end_logits, dim=1, k=K).indices
    for x in range(n):
        print("-------------------")
        print(ioi_dataset.text_prompts[x])
        print(
            " ".join(
                [
                    f"({i+1}):{model.tokenizer.decode(token)} : {probs[x][token]}"
                    for i, token in enumerate(topk[x])
                ]
            )
        )


# %%  Running circuit extraction

from ioi_utils import (
    join_lists,
    CIRCUIT,
    RELEVANT_TOKENS,
    get_extracted_idx,
    get_heads_circuit,
)

heads_to_keep = get_heads_circuit(ioi_dataset)

mlps_to_keep = {}

model.reset_hooks()
old_ld, old_std = logit_diff_target(model, ioi_dataset, all=True, std=True)
old_score = score_metric(model, ioi_dataset)
model.reset_hooks()
model, _ = do_circuit_extraction(
    mlps_to_remove={},  # we have to keep every mlps
    heads_to_keep=heads_to_keep,
    model=model,
    ioi_dataset=ioi_dataset,
    metric=logit_diff_target,
)

ldiff, std = logit_diff_target(model, ioi_dataset, std=True, all=True)
score = score_metric(model, ioi_dataset)  # k=K ??

# %%
print(f"Logit difference = {ldiff.mean().item()} +/- {std}. score={score.item()}")
print(f"Original logit_diff_target = {old_ld.mean()} +/- {old_std}. score={old_score}")

df = pd.DataFrame(
    {
        "Logit difference": ldiff.cpu(),
        "Random (for separation)": np.random.random(len(ldiff)),
        "beg": [prompt[:10] for prompt in ioi_dataset.text_prompts],
        "sentence": [prompt for prompt in ioi_dataset.text_prompts],
        "#tokens before first name": [
            prompt.count("Then") for prompt in ioi_dataset.text_prompts
        ],
        "template": ioi_dataset.templates_by_prompt,
        "misc": [
            (str(prompt.count("Then")) + str(ioi_dataset.templates_by_prompt[i]))
            for (i, prompt) in enumerate(ioi_dataset.text_prompts)
        ],
    }
)

px.scatter(
    df,
    x="Logit difference",
    y="Random (for separation)",
    hover_data=["sentence", "template"],
    text="beg",
    color="misc",
    title=f"Prompt type = {ioi_dataset.prompt_type}",
)

# %%
for key in ioi_dataset.word_idx:
    print(key, ioi_dataset.word_idx[key][8])

# %% [markdown]
# <h2>Global patching</h2>

# %%
def do_global_patching(
    source_mlps_to_patch=None,
    source_mlps_to_keep=None,
    target_mlps_to_patch=None,
    target_mlps_to_keep=None,
    source_heads_to_keep=None,
    source_heads_to_patch=None,
    target_heads_to_keep=None,
    target_heads_to_patch=None,
    source_ioi_dataset=None,
    target_ioi_dataset=None,
    model=None,
):
    """
    if `ablate` then ablate all `heads` and `mlps`
        and keep everything else same
    otherwise, ablate everything else
        and keep `heads` and `mlps` the same
    """
    # check if we are either in keep XOR remove move from the args

    patching, heads, mlps = get_circuit_replacement_hook(
        target_heads_to_patch,  # head
        target_mlps_to_patch,
        target_heads_to_keep,
        target_mlps_to_keep,
        source_heads_to_patch,  # head2
        source_mlps_to_patch,
        source_heads_to_keep,
        source_mlps_to_keep,
        target_ioi_dataset,
        model,
    )
    metric = ExperimentMetric(lambda x: 0, [])

    config = PatchingConfig(
        patch_fn=patching,
        source_dataset=source_ioi_dataset.text_prompts,  # TODO nb of prompts useless ?
        target_dataset=target_ioi_dataset.text_prompts,
        target_module="attn_head",
        head_circuit="result",
        verbose=True,
        cache_act=True,
    )
    ptch = EasyPatching(
        model,
        config,
        metric,
    )
    model.reset_hooks()

    for layer, head in heads.keys():
        model.add_hook(*ptch.get_hook(layer, head))
    for layer in mlps.keys():
        model.add_hook(*ptch.get_hook(layer, head=None, target_module="mlp"))

    return model, ptch


# %%
N = 100
target_ioi_dataset = IOIDataset(
    prompt_type="mixed", N=N, symmetric=True, prefixes=None
)  # annoyingly you could swap "target" and "source" as names, and I think the original dataset would be a "source" in some ways (a bit confusing!)
source_ioi_dataset = target_ioi_dataset.gen_flipped_prompts("IO")

# %%
print(
    "The target dataset (has both ABBA and BABA sentences):",
    target_ioi_dataset.text_prompts[:3],
)
print(
    "The source dataset (with IO randomly changed):",
    source_ioi_dataset.text_prompts[:3],
)

source_heads_to_keep, source_mlps_to_keep = get_heads_circuit(
    source_ioi_dataset, excluded_classes=["negative"], mlp0=True
)
target_heads_to_keep, target_mlps_to_keep = get_heads_circuit(
    target_ioi_dataset, excluded_classes=["negative"], mlp0=True
)

K = 1
model.reset_hooks()
old_ld, old_std = logit_diff_target(
    model, target_ioi_dataset, target_dataset=target_ioi_dataset, all=True, std=True
)
model.reset_hooks()
old_score = score_metric(
    model, target_ioi_dataset, target_dataset=target_ioi_dataset, k=K
)
model.reset_hooks()
old_ld_source, old_std_source = logit_diff_target(
    model, target_ioi_dataset, target_dataset=source_ioi_dataset, all=True, std=True
)
model.reset_hooks()
old_score_source = score_metric(
    model, target_ioi_dataset, target_dataset=source_ioi_dataset, k=K
)
model.reset_hooks()
model, _ = do_global_patching(
    source_mlps_to_patch=source_mlps_to_keep,
    source_mlps_to_keep=None,
    target_mlps_to_patch=target_mlps_to_keep,
    target_mlps_to_keep=None,
    source_heads_to_keep=None,
    source_heads_to_patch=source_heads_to_keep,
    target_heads_to_keep=None,
    target_heads_to_patch=target_heads_to_keep,
    model=model,
    source_ioi_dataset=source_ioi_dataset,
    target_ioi_dataset=target_ioi_dataset,
)

ldiff_target, std_ldiff_target = logit_diff_target(
    model, target_ioi_dataset, target_dataset=target_ioi_dataset, std=True, all=True
)
score_target = score_metric(
    model, target_ioi_dataset, target_dataset=target_ioi_dataset, k=K
)
ldiff_source, std_ldiff_source = logit_diff_target(
    model, target_ioi_dataset, target_dataset=source_ioi_dataset, std=True, all=True
)
score_source = score_metric(
    model, target_ioi_dataset, target_dataset=source_ioi_dataset, k=K
)
# %%
print(
    f"Original logit_diff on TARGET dataset (no patching yet!) = {old_ld.mean()} +/- {old_std}. Score {old_score}"
)
print(
    f"Original logit_diff on SOURCE dataset (no patching yet!) = {old_ld_source.mean()} +/- {old_std_source}. Score {old_score_source}"
)
print(
    f"logit_diff on TARGET dataset (*AFTER* patching) = {ldiff_target.mean()} +/- {std_ldiff_target}. Score {score_target}"
)
print(
    f"Logit_diff on SOURCE dataset (*AFTER* patching) = {ldiff_source.mean()} +/- {std_ldiff_source}. Score {score_source}"
)
df = pd.DataFrame(
    {
        "Logit difference in source": ldiff_source.cpu(),
        "Random (for interactivity)": np.random.random(len(ldiff_source)),
        "beg": [prompt["text"][:10] for prompt in ioi_dataset.ioi_prompts],
        "sentence": [prompt["text"] for prompt in ioi_dataset.ioi_prompts],
        "#tokens before first name": [
            prompt["text"].count("Then") for prompt in ioi_dataset.ioi_prompts
        ],
        "template": ioi_dataset.templates_by_prompt,
        "misc": [
            (
                str(prompt["text"].count("Then"))
                + str(ioi_dataset.templates_by_prompt[i])
            )
            for (i, prompt) in enumerate(ioi_dataset.ioi_prompts)
        ],
    }
)

px.scatter(
    df,
    x="Logit difference in source",
    y="Random (for interactivity)",
    hover_data=["sentence", "template"],
    text="beg",
    color="misc",
    title=ioi_dataset.prompt_type,
)<|MERGE_RESOLUTION|>--- conflicted
+++ resolved
@@ -370,7 +370,7 @@
     mode="attn_out",
     return_vals=False,
     dir_mode="IO - S",
-    unembed_mode="normal",  # or "Neel"
+    unembed_mode="normal",
     title="",
     verbose=False,
 ):
@@ -390,15 +390,10 @@
 
     unembed_bias = model.unembed.b_U.detach().cpu()
 
-<<<<<<< HEAD
     vals = torch.zeros(size=(n_heads + 1, n_layers))
     logit_diffs = logit_diff(model, ioi_dataset, all=True).cpu()
 
     for i in tqdm(range(ioi_dataset.N)):
-=======
-    N = ioi_dataset.N
-    for i in range(ioi_dataset.N):
->>>>>>> 30b87d2f
         io_tok = ioi_dataset.toks[i][ioi_dataset.word_idx["IO"][i].item()]
         s_tok = ioi_dataset.toks[i][ioi_dataset.word_idx["S"][i].item()]
         io_dir = model_unembed[io_tok]
