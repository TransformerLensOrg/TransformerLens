--- conflicted
+++ resolved
@@ -30,14 +30,7 @@
         sentencepiece="*"
         torch=">=2.2,<2.5"
         tqdm=">=4.64.1"
-<<<<<<< HEAD
-        transformers=[
-            {version=">=4.37", python=">=3.8,<3.9"},
-            {version=">=4.41,<4.42", python=">=3.9,<4"},
-        ]
-=======
         transformers=">=4.37.2,<4.43"
->>>>>>> cb3ff60b
         typing-extensions="*"
         wandb=">=0.13.5"
         typeguard = "^4.2"
