[tool.poetry]
    authors=["Neel Nanda <77788841+TransformerLensOrg@users.noreply.github.com>"]
    description="An implementation of transformers tailored for mechanistic interpretability."
    license="MIT"
    name="transformer-lens"
    packages=[{include="transformer_lens"}]
    readme="README.md"
    # Version is automatically set by the pipeline on release
    version="0.0.0"

    [tool.poetry.scripts]
        build-docs="docs.make_docs:build_docs"
        docs-hot-reload="docs.make_docs:docs_hot_reload"

    [tool.poetry.dependencies]
        accelerate=">=0.23.0" # Needed for Llama Models
        beartype="^0.14.1"
        better-abc="^0.0.3"
        datasets=">=2.7.1"
        einops=">=0.6.0"
        fancy-einsum=">=0.0.3"
        jaxtyping=">=0.2.11"
        numpy=[
            {version=">=1.20,<1.25", python=">=3.8,<3.9"},
            {version="~1.24", python=">=3.9,<3.12"},
            {version="~1.26", python=">=3.12,<3.13"},
        ]
        pandas=">=1.1.5"
        python=">=3.8,<4.0"
        rich=">=12.6.0"
        sentencepiece="*"
        torch=">=2.2,<2.5"
        tqdm=">=4.64.1"
<<<<<<< HEAD
        transformers=">=4.40.0"
=======
        transformers=">=4.43"
>>>>>>> 03f6dd7e
        typing-extensions="*"
        wandb=">=0.13.5"
        typeguard = "^4.2"
        transformers-stream-generator = "^0.0.5"

    [tool.poetry.group]
        [tool.poetry.group.dev.dependencies]
            black="^23.3.0"
            circuitsvis=">=1.38.1"
            isort="5.8.0"
            jupyter=">=1.0.0"
            mypy=">=1.8.0"
            nbval="^0.10.0"
            plotly=">=5.12.0"
            pycln="^2.1.3"
            pytest=">=7.2.0"
            pytest-cov=">=4.0.0"
            pytest-doctestplus="^1.0.0"

        [tool.poetry.group.jupyter.dependencies]
            ipywidgets="^8.1.1"
            jupyterlab=">=3.5.0"

        [tool.poetry.group.docs.dependencies]
            furo={version=">=2022.12.7"}
            myst-parser={version=">=0.18.1"}
            nbconvert="^7.9.2"
            nbsphinx="^0.9.3"
            pandoc="^2.3"
            snowballstemmer="*"
            sphinx={version="5.2.3"}
            sphinx-autobuild={version=">=2021.3.14"}
            sphinxcontrib-napoleon={version=">=0.7"}
            tabulate={version=">=0.9.0"}

[tool.pytest]
    [tool.pytest.ini_options]
        addopts=[
            "--doctest-modules",
            "--doctest-plus",
            "--jaxtyping-packages=transformer_lens,beartype.beartype",
            "--nbval",
            "-W ignore::beartype.roar.BeartypeDecorHintPep585DeprecationWarning",
        ]
        doctest_optionflags="NORMALIZE_WHITESPACE ELLIPSIS FLOAT_CMP"
        filterwarnings=[
            "ignore:pkg_resources is deprecated as an API:DeprecationWarning",
            # Ignore numpy.distutils deprecation warning caused by pandas
            # More info: https://numpy.org/doc/stable/reference/distutils.html#module-numpy.distutils
            "ignore:distutils Version classes are deprecated:DeprecationWarning",
        ]

[tool.isort]
    extend_skip=[".venv/", "__init__.py"]
    profile="black"

[tool.mypy]
    check_untyped_defs=true
    exclude=[".venv/", "assets", "demos", "docs", "easy_transformer", "tests"]
    ignore_missing_imports=true

[tool.black]
    line-length=100 # Set line length to 100 to match other tools
    # Exclude snapshot tests & .venv
    exclude='''
(
/snapshots/
| .venv/
)
'''

[tool.pylint]
    [tool.pylint.TYPECHECK]
        # Fix for Pytorch member existence checks
        generated-members="torch.*"

    [tool.pylint.DESIGN]
        max-args=10
        max-locals=30

    [tool.pylint."MESSAGES CONTROL"]
        disable="redefined-builtin" # Disable redefined builtin functions

    [tool.pylint.'MASTER']
        disable=[
            "C0103", # Disable invalid file name (as we use PascalCase for classes)
        ]

[build-system]
    build-backend="poetry.core.masonry.api"
    requires=["poetry-core"]

[tool.pyright]
    # All rules apart from base are shown explicitly below
    deprecateTypingAliases=true
    disableBytesTypePromotions=true
    exclude = [
        "*/**/*.py",
        "!/transformer_lens/hook_points.py"
    ]
    reportAssertAlwaysTrue=true
    reportConstantRedefinition=true
    reportDeprecated=true
    reportDuplicateImport=true
    reportFunctionMemberAccess=true
    reportGeneralTypeIssues=true
    reportIncompatibleMethodOverride=true
    reportIncompatibleVariableOverride=true
    reportIncompleteStub=true
    reportInconsistentConstructor=true
    reportInvalidStringEscapeSequence=true
    reportInvalidStubStatement=true
    reportInvalidTypeVarUse=true
    reportMatchNotExhaustive=true
    reportMissingParameterType=true
    reportMissingTypeArgument=false
    reportMissingTypeStubs=false
    reportOptionalCall=true
    reportOptionalContextManager=true
    reportOptionalIterable=true
    reportOptionalMemberAccess=true
    reportOptionalOperand=true
    reportOptionalSubscript=true
    reportOverlappingOverload=true
    reportPrivateImportUsage=true
    reportPrivateUsage=true
    reportSelfClsParameterName=true
    reportTypeCommentUsage=true
    reportTypedDictNotRequiredAccess=true
    reportUnboundVariable=true
    reportUnknownArgumentType=false
    reportUnknownLambdaType=true
    reportUnknownMemberType=false
    reportUnknownParameterType=false
    reportUnknownVariableType=false
    reportUnnecessaryCast=true
    reportUnnecessaryComparison=true
    reportUnnecessaryContains=true
    reportUnnecessaryIsInstance=true
    reportUnsupportedDunderAll=true
    reportUntypedBaseClass=true
    reportUntypedClassDecorator=true
    reportUntypedFunctionDecorator=true
    reportUntypedNamedTuple=true
    reportUnusedClass=true
    reportUnusedCoroutine=true
    reportUnusedExpression=true
    reportUnusedFunction=true
    reportUnusedImport=true
    reportUnusedVariable=true
    reportWildcardImportFromLibrary=true
    strictDictionaryInference=true
    strictListInference=true
    strictParameterNoneValue=true
    strictSetInference=true
    <|MERGE_RESOLUTION|>--- conflicted
+++ resolved
@@ -22,8 +22,8 @@
         jaxtyping=">=0.2.11"
         numpy=[
             {version=">=1.20,<1.25", python=">=3.8,<3.9"},
-            {version="~1.24", python=">=3.9,<3.12"},
-            {version="~1.26", python=">=3.12,<3.13"},
+            {version=">=1.24", python=">=3.9,<3.12"},
+            {version=">=1.26", python=">=3.12,<3.13"},
         ]
         pandas=">=1.1.5"
         python=">=3.8,<4.0"
@@ -31,11 +31,7 @@
         sentencepiece="*"
         torch=">=2.2,<2.5"
         tqdm=">=4.64.1"
-<<<<<<< HEAD
-        transformers=">=4.40.0"
-=======
         transformers=">=4.43"
->>>>>>> 03f6dd7e
         typing-extensions="*"
         wandb=">=0.13.5"
         typeguard = "^4.2"
