--- conflicted
+++ resolved
@@ -102,13 +102,9 @@
         optimizer = optim.SGD(
             model.parameters(),
             lr=config.lr,
-<<<<<<< HEAD
-            weight_decay=config.weight_decay if config.weight_decay is not None else 0.0,
-=======
             weight_decay=(
                 config.weight_decay if config.weight_decay is not None else 0.0
             ),
->>>>>>> 760135a2
             momentum=config.momentum,
         )
     else:
