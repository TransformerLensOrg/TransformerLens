--- conflicted
+++ resolved
@@ -12,17 +12,34 @@
 import torch
 from jaxtyping import Float
 
-<<<<<<< HEAD
-import transformer_lens.utilities.tensor_utils as tensor_utils
-=======
 import transformer_lens.utilities.tensors as tensor_utils
->>>>>>> 5a2990c2
-
-
-class FactoredMatrix(tensor_utils.BaseTransformerLensMatrix):
+
+
+class FactoredMatrix:
     """
     Class to represent low rank factored matrices, where the matrix is represented as a product of two matrices. Has utilities for efficient calculation of eigenvalues, norm and SVD.
     """
+
+    def __init__(
+        self,
+        A: Float[torch.Tensor, "... ldim mdim"],
+        B: Float[torch.Tensor, "... mdim rdim"],
+    ):
+        self.A = A
+        self.B = B
+        assert self.A.size(-1) == self.B.size(
+            -2
+        ), f"Factored matrix must match on inner dimension, shapes were a: {self.A.shape}, b:{self.B.shape}"
+        self.ldim = self.A.size(-2)
+        self.rdim = self.B.size(-1)
+        self.mdim = self.B.size(-2)
+        self.has_leading_dims = (self.A.ndim > 2) or (self.B.ndim > 2)
+        self.shape = torch.broadcast_shapes(self.A.shape[:-2], self.B.shape[:-2]) + (
+            self.ldim,
+            self.rdim,
+        )
+        self.A = self.A.broadcast_to(self.shape[:-2] + (self.ldim, self.mdim))
+        self.B = self.B.broadcast_to(self.shape[:-2] + (self.mdim, self.rdim))
 
     @overload
     def __matmul__(
@@ -226,11 +243,7 @@
         )
 
     def get_corner(self, k=3):
-<<<<<<< HEAD
         return tensor_utils.get_corner(self.A[..., :k, :] @ self.B[..., :, :k], k)
-=======
-        return tensor_utils.get_corner(self.A[..., :k, :] @ self.B[..., :, :k])
->>>>>>> 5a2990c2
 
     @property
     def ndim(self) -> int:
