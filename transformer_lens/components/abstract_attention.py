--- conflicted
+++ resolved
@@ -299,13 +299,6 @@
                     self.W_O,
                     "head_index d_head d_model -> d_model head_index d_head",
                 )
-<<<<<<< HEAD
-                input = einops.rearrange(
-                    z, "batch pos head_index d_head -> batch pos (head_index d_head)"
-                )
-                result = self.hook_result(F.linear(input, w))  # [batch, pos, d_model]
-            out = result + self.b_O
-=======
                 result = self.hook_result(
                     einops.einsum(
                         z,
@@ -317,7 +310,6 @@
                 einops.reduce(result, "batch position index model->batch position model", "sum")
                 + self.b_O
             )  # [batch, pos, d_model]
->>>>>>> b96c1dd1
         return out
 
     def calculate_qkv_matrices(
