from abc import ABC
from typing import Dict, Optional, Tuple, Union

import einops
import torch
import torch.nn as nn
import torch.nn.functional as F
from better_abc import abstract_attribute
from jaxtyping import Float, Int
from transformers.utils import is_bitsandbytes_available

from transformer_lens.FactoredMatrix import FactoredMatrix
from transformer_lens.hook_points import HookPoint
from transformer_lens.HookedTransformerConfig import HookedTransformerConfig
from transformer_lens.past_key_value_caching import HookedTransformerKeyValueCacheEntry
from transformer_lens.utilities.attention import complex_attn_linear, simple_attn_linear
from transformer_lens.utils import get_offset_position_ids

if is_bitsandbytes_available():
    import bitsandbytes as bnb
    from bitsandbytes.nn.modules import Params4bit


class AbstractAttention(ABC, nn.Module):
    alibi: Union[torch.Tensor, None]

    def __init__(
        self,
        cfg: Union[Dict, HookedTransformerConfig],
        attn_type: str = "global",
        layer_id: Optional[int] = None,
    ):
        """Abstract Base Class of Attention Blocks, featuring common functionality of both Attention and GroupedQueryAttention blocks.

        Query and Output projections are defined in this class as they are the same for regular and grouped query attention.
        Attributes related to Key and Value projections are abstract as their implementations may differ. For example, in GroupedQueryAttention there are less query and key heads than value heads.
        To enforce implementation of W_K, W_V, b_K, and b_V by child classes, the better_abc.abstract_attribute class is used. See here for details: https://stackoverflow.com/questions/23831510/abstract-attribute-not-property.

        Args:
            cfg (Union[Dict, HookedTransformerConfig]): Config
            attn_type (str, optional): "global" or "local", used by GPT-Neo. Local attention means the model can only attend back cfg.window_size tokens (here, 256). Not used by any other model at the moment. Defaults to "global".
            layer_id (int, optional): The index of the current layer. Used by the Mistral models (labelled here as stanford-gpt2) to scale down attention scores pre softmax for numerical stability reasons by 1/(layer_id+1). Defaults to None.
        """
        super().__init__()
        self.cfg = HookedTransformerConfig.unwrap(cfg)

        if self.cfg.load_in_4bit:
            nq = int((self.cfg.d_model * self.cfg.d_head * self.cfg.n_heads) / 2)
            self.W_Q = Params4bit(torch.empty(nq, 1, dtype=torch.uint8), requires_grad=False)
            self.W_O = Params4bit(torch.empty(nq, 1, dtype=torch.uint8), requires_grad=False)
        else:
            self.W_Q = nn.Parameter(
                torch.empty(
                    self.cfg.n_heads,
                    self.cfg.d_model,
                    self.cfg.d_head,
                    dtype=self.cfg.dtype,
                )
            )
            self.W_O = nn.Parameter(
                torch.empty(
                    self.cfg.n_heads,
                    self.cfg.d_head,
                    self.cfg.d_model,
                    dtype=self.cfg.dtype,
                )
            )
        self.W_K = abstract_attribute()
        self.W_V = abstract_attribute()

        self.b_Q = nn.Parameter(
            torch.zeros(self.cfg.n_heads, self.cfg.d_head, dtype=self.cfg.dtype)
        )
        self.b_K: nn.Parameter = abstract_attribute()
        self.b_V: nn.Parameter = abstract_attribute()
        self.b_O = nn.Parameter(torch.zeros(self.cfg.d_model, dtype=self.cfg.dtype))

        self.attn_type = attn_type
        # Create a max_ctx x max_ctx mask, with True iff that query position
        # can attend to that key position (query is first axis, key is second axis)
        causal_mask = torch.tril(torch.ones((self.cfg.n_ctx, self.cfg.n_ctx)).bool())
        if self.attn_type == "global":
            # For global attention, this is a lower triangular matrix - key <= query
            self.register_buffer("mask", causal_mask)
        elif self.attn_type == "local":
            # For local, this is banded, query - window_size < key <= query
            if not isinstance(self.cfg.window_size, int):
                raise ValueError("Window size must be an integer for local attention")
            self.register_buffer("mask", torch.triu(causal_mask, 1 - self.cfg.window_size))
        else:
            raise ValueError(f"Invalid attention type: {self.attn_type}")

        self.register_buffer("IGNORE", torch.tensor(-torch.inf))

        self.layer_id = layer_id

        # attn_scale is a constant that we divide the attention scores by pre-softmax. I'm not entirely sure why it matters, but it's probably a mix of softmax not being scale invariant and numerical stability?
        if self.cfg.use_attn_scale:
            self.attn_scale = self.cfg.attn_scale  # Defaults to sqrt(d_head)
        else:
            self.attn_scale = 1.0
        if self.cfg.scale_attn_by_inverse_layer_idx:
            if self.layer_id is None:  # keep mypy happy
                raise ValueError("Layer ID must be provided to scale attention scores")
            self.attn_scale *= self.layer_id + 1

        self.hook_k = HookPoint()  # [batch, pos, head_index, d_head]
        self.hook_q = HookPoint()  # [batch, pos, head_index, d_head]
        self.hook_v = HookPoint()  # [batch, pos, head_index, d_head]
        self.hook_z = HookPoint()  # [batch, pos, head_index, d_head]
        self.hook_attn_scores = HookPoint()  # [batch, head_index, query_pos, key_pos]
        self.hook_pattern = HookPoint()  # [batch, head_index, query_pos, key_pos]
        self.hook_result = HookPoint()  # [batch, pos, head_index, d_model]

        # See HookedTransformerConfig for more details.
        if self.cfg.positional_embedding_type == "shortformer":
            # This tracks the input to the keys and queries, which is resid_pre + pos_embeds
            self.hook_attn_input = HookPoint()  # [batch, pos, d_model]
        elif self.cfg.positional_embedding_type == "rotary":
            # Applies a rotation to each two-element chunk of keys and queries pre dot producting to bake in relative position. See HookedTransformerConfig for details
            self.hook_rot_k = HookPoint()
            self.hook_rot_q = HookPoint()
            if self.cfg.rotary_dim is None:  # keep mypy happy
                raise ValueError("Rotary dim must be provided for rotary positional embeddings")
            sin, cos = self.calculate_sin_cos_rotary(
                self.cfg.rotary_dim,
                self.cfg.n_ctx,
                base=self.cfg.rotary_base,
                dtype=self.cfg.dtype,
            )
            self.register_buffer("rotary_sin", sin)
            self.register_buffer("rotary_cos", cos)
        elif self.cfg.positional_embedding_type == "alibi":
            # ALiBi bias wil be constructed on the first forward pass.
            # Note: While computationally efficient, initializing an bias with max n_ctx (16, 1024, 1024) of float32 will occupy ~256MiB of contiguous GPU memory, which may not be optimal for memory usage.
            self.alibi = None

        elif self.cfg.positional_embedding_type == "relative_positional_bias":
            # will be overwritten by the child T5Attention class
            self.has_relative_attention_bias = False

    @property
    def OV(self) -> FactoredMatrix:
        """
        OV-Circuit, as defined in A Mathematical Framework. Because there's no non-linearity between the value vector and the output of the layer, the output is purely determined by the matrix W_OV = W_V @ W_O, and not W_V or W_O individually. (Mathematically, for a single head, output == pattern @ residual @ W_V @ W_O, see the glossary for more)

        Done in the order W_V, W_O because the paper uses left-multiplying weight matrices, and TransformerLens uses right-multiplying, sorry!

        Returns a FactoredMatrix, with left matrix W_V [head_index, d_model, d_head] and right matrix W_O [head_index, d_head, d_model] - this is a low rank factorisation of the underlying [head_index, d_model, d_model]. FactoredMatrix has helper functions to deal with these large matrices efficiently. To get the OV circuit of a head k, attn.OV[k] works.
        """
        return FactoredMatrix(self.W_V, self.W_O)

    @property
    def QK(self) -> FactoredMatrix:
        """
        QK-Circuit, as defined in A Mathematical Framework. Because there's no non-linearity in the key-query dot product, the output is purely determined by the matrix W_QK = W_Q.T @ W_K, and not W_Q or W_K individually. (Mathematically, for a single head, pattern = destination_residual.T @ W_Q.T @ W_K @ source-residual, see the glossary for more).

        Done in the order Q on the left, K on the right, because the pattern has dimensions [destination_pos, source_pos]

        Returns a FactoredMatrix, with left matrix W_Q [head_index, d_model, d_head] and right matrix W_K.T [head_index, d_head, d_model] - this is a low rank factorisation of the underlying [head_index, d_model, d_model] matrix. FactoredMatrix has helper functions to deal with these large matrices efficiently. To get the QK circuit of a head k, attn.QK[k] works.
        """
        W_K_transpose = einops.rearrange(
            self.W_K, "head_index d_model d_head -> head_index d_head d_model"
        )
        return FactoredMatrix(self.W_Q, W_K_transpose)

    def forward(
        self,
        query_input: Union[
            Float[torch.Tensor, "batch pos d_model"],
            Float[torch.Tensor, "batch pos head_index d_model"],
        ],
        key_input: Union[
            Float[torch.Tensor, "batch kv_pos d_model"],
            Float[torch.Tensor, "batch kv_pos head_index d_model"],
            Float[torch.Tensor, "batch kv_pos kv_head_index d_model"],
        ],
        value_input: Union[
            Float[torch.Tensor, "batch kv_pos d_model"],
            Float[torch.Tensor, "batch kv_pos head_index d_model"],
            Float[torch.Tensor, "batch kv_pos kv_head_index d_model"],
        ],
        past_kv_cache_entry: Optional[HookedTransformerKeyValueCacheEntry] = None,
        additive_attention_mask: Optional[Float[torch.Tensor, "batch 1 1 kv_pos"]] = None,
        attention_mask: Optional[Int[torch.Tensor, "batch offset_pos"]] = None,
        position_bias: Optional[Float[torch.Tensor, "1 head_index pos kv_pos"]] = None,
    ) -> Float[torch.Tensor, "batch pos d_model"]:
        """
        shortformer_pos_embed is only used if self.cfg.positional_embedding_type == "shortformer", else defaults to None and is irrelevant. See HookedTransformerConfig for more details
        past_kv_cache_entry is an optional entry of past keys and values for this layer, only relevant if generating text. Defaults to None
        additive_attention_mask is an optional mask to add to the attention weights. Defaults to None.
        attention_mask is the attention mask for padded tokens. Defaults to None.
        """

        q, k, v = self.calculate_qkv_matrices(query_input, key_input, value_input)

        if past_kv_cache_entry is not None:
            # Appends the new keys and values to the cached values, and automatically updates the cache
            kv_cache_pos_offset = past_kv_cache_entry.past_keys.size(1)
            k, v = past_kv_cache_entry.append(k, v)
        else:
            # Not using a cache
            kv_cache_pos_offset = 0

        if self.cfg.positional_embedding_type == "rotary":
            q = self.hook_rot_q(self.apply_rotary(q, kv_cache_pos_offset, attention_mask))
            k = self.hook_rot_k(
                self.apply_rotary(k, 0, attention_mask)
            )  # keys are cached so no offset

        if self.cfg.dtype not in [torch.float32, torch.float64]:
            # If using 16 bits, increase the precision to avoid numerical instabilities
            q = q.to(torch.float32)
            k = k.to(torch.float32)

        attn_scores = self.calculate_attention_scores(
            q, k
        )  # [batch, head_index, query_pos, key_pos]

        if self.cfg.positional_embedding_type == "alibi":
            query_ctx = attn_scores.size(-2)
            # The key context length is the number of positions in the past - this includes all positions in the cache
            key_ctx = attn_scores.size(-1)

            # only recompute when necessary to increase efficiency.
            if self.alibi is None or key_ctx > self.alibi.size(-1):
                self.alibi = AbstractAttention.create_alibi_bias(
                    self.cfg.n_heads, key_ctx, self.cfg.device
                )

            attn_scores += self.alibi[
                :, :query_ctx, :key_ctx
            ]  # [batch, head_index, query_pos, key_pos]
        elif self.cfg.positional_embedding_type == "relative_positional_bias":
            if position_bias is None:
                if self.has_relative_attention_bias:
                    raise ValueError("Positional bias is required for relative_positional_bias")
                else:
                    position_bias = torch.zeros(
                        1,
                        self.cfg.n_heads,
                        attn_scores.shape[2],
                        attn_scores.shape[3],
                        device=attn_scores.device,
                    )

            attn_scores += position_bias
        if self.cfg.attention_dir == "causal":
            # If causal attention, we mask it to only attend backwards. If bidirectional, we don't mask.
            attn_scores = self.apply_causal_mask(
                attn_scores, kv_cache_pos_offset, attention_mask
            )  # [batch, head_index, query_pos, key_pos]
        if additive_attention_mask is not None:
            attn_scores += additive_attention_mask

        attn_scores = self.hook_attn_scores(attn_scores)
        pattern = F.softmax(attn_scores, dim=-1)
        pattern = torch.where(torch.isnan(pattern), torch.zeros_like(pattern), pattern)
        pattern = self.hook_pattern(pattern)  # [batch, head_index, query_pos, key_pos]
        pattern = pattern.to(self.cfg.dtype)
        pattern = pattern.to(v.device)
        z = self.calculate_z_scores(v, pattern)  # [batch, pos, head_index, d_head]
        if not self.cfg.use_attn_result:
            if self.cfg.load_in_4bit:
                # call bitsandbytes method to dequantize and multiply
<<<<<<< HEAD
                out = bnb.matmul_4bit(
                    z.reshape(z.shape[0], z.shape[1], self.cfg.d_head * self.cfg.n_heads),
                    self.W_O.t(),
                    # bias=self.W_O.t(),
                    bias=None,
                    quant_state=self.W_O.quant_state,
=======
                out = (
                    bnb.matmul_4bit(
                        z.reshape(z.shape[0], z.shape[1], self.cfg.d_model),
                        self.W_O.t(),
                        # bias=self.W_O.t(),
                        bias=None,
                        quant_state=self.W_O.quant_state,
                    )
                    + self.b_O
>>>>>>> b7028ab4
                )
            else:
                w = einops.rearrange(
                    self.W_O, "head_index d_head d_model -> d_model (head_index d_head)"
                )
                out = F.linear(
                    z.reshape(z.shape[0], z.shape[1], self.cfg.d_head * self.cfg.n_heads),
                    w,
                    self.b_O,
                )
        else:
            # Explicitly calculate the attention result so it can be accessed by a hook
            # This is off by default because it can easily eat through your GPU memory.
            if self.cfg.load_in_4bit:
                result = self.hook_result(
                    bnb.matmul_4bit(
                        z.reshape(z.shape[0], z.shape[1], self.cfg.d_head * self.cfg.n_heads),
                        self.W_O.t(),
                        bias=None,
                        quant_state=self.W_O.quant_state,
                    )
                )
            else:
                w = einops.rearrange(
                    self.W_O,
                    "head_index d_head d_model -> d_model (head_index d_head)",
                )
                input = einops.rearrange(
                    z, "batch pos head_index d_head -> batch pos (head_index d_head)"
                )
                result = self.hook_result(F.linear(input, w))  # [batch, pos, head_index, d_model]
            out = (
                einops.reduce(result, "batch position index model->batch position model", "sum")
                + self.b_O
            )  # [batch, pos, d_model]
        return out

    def calculate_qkv_matrices(
        self,
        query_input: Union[
            Float[torch.Tensor, "batch pos d_model"],
            Float[torch.Tensor, "batch pos head_index d_model"],
        ],
        key_input: Union[
            Float[torch.Tensor, "batch kv_pos d_model"],
            Float[torch.Tensor, "batch kv_pos head_index d_model"],
        ],
        value_input: Union[
            Float[torch.Tensor, "batch kv_pos d_model"],
            Float[torch.Tensor, "batch kv_pos head_index d_model"],
        ],
    ) -> Tuple[
        Float[torch.Tensor, "batch pos head_index d_head"],
        Float[torch.Tensor, "batch kv_pos head_index d_head"],
        Float[torch.Tensor, "batch kv_pos head_index d_head"],
    ]:
        attn_fn = (
            complex_attn_linear
            if self.cfg.use_split_qkv_input or self.cfg.use_attn_in
            else simple_attn_linear
        )
        if self.cfg.load_in_4bit:
            q = self.hook_q(
                # call bitsandbytes method to dequantize and multiply
                bnb.matmul_4bit(
                    query_input,
                    self.W_Q.t(),
                    bias=None,
                    quant_state=self.W_Q.quant_state,
                ).reshape(
                    query_input.shape[0],
                    query_input.shape[1],
                    self.cfg.n_heads,
                    self.cfg.d_head,
                )
                + self.b_Q
            )
        else:
            q = self.hook_q(attn_fn(query_input, self.W_Q, self.b_Q))
        if self.cfg.load_in_4bit:
            if not isinstance(self.W_K, Params4bit):
                raise ValueError("W_K must be a Params4bit object if load_in_4bit is True")
            k = self.hook_k(
                # call bitsandbytes method to dequantize and multiply
                bnb.matmul_4bit(
                    key_input, self.W_K.t(), bias=None, quant_state=self.W_K.quant_state
                ).reshape(
                    key_input.shape[0],
                    key_input.shape[1],
                    self.cfg.n_heads,
                    self.cfg.d_head,
                )
                + self.b_K
            )
        else:
            k = self.hook_k(attn_fn(key_input, self.W_K, self.b_K))

        if self.cfg.load_in_4bit:
            if not isinstance(self.W_V, Params4bit):
                raise ValueError("W_V must be a Params4bit object if load_in_4bit is True")
            v = self.hook_v(
                # call bitsandbytes method to dequantize and multiply
                bnb.matmul_4bit(
                    value_input,
                    self.W_V.t(),
                    bias=None,
                    quant_state=self.W_V.quant_state,
                ).reshape(
                    value_input.shape[0],
                    value_input.shape[1],
                    self.cfg.n_heads,
                    self.cfg.d_head,
                )
                + self.b_V
            )
        else:
            v = self.hook_v(attn_fn(value_input, self.W_V, self.b_V))

        return q, k, v

    def calculate_attention_scores(
        self,
        q: Float[torch.Tensor, "batch query_pos head_index d_head"],
        k: Float[torch.Tensor, "batch key_pos head_index d_head"],
    ) -> Float[torch.Tensor, "batch head_index query_pos key_pos"]:
        q_ = einops.rearrange(
            q, "batch query_pos head_index d_head -> batch head_index query_pos d_head"
        )
        k_ = einops.rearrange(
            k, "batch key_pos head_index d_head -> batch head_index d_head key_pos"
        )
        attn_scores = q_ @ k_ / self.attn_scale
        if self.cfg.attn_scores_soft_cap > 0:
            attn_scores = self.cfg.attn_scores_soft_cap * F.tanh(
                attn_scores / self.cfg.attn_scores_soft_cap
            )
        return attn_scores

    def calculate_z_scores(
        self,
        v: Float[torch.Tensor, "batch key_pos head_index d_head"],
        pattern: Float[torch.Tensor, "batch head_index query_pos key_pos"],
    ) -> Float[torch.Tensor, "batch query_pos head_index d_head"]:
        v_ = einops.rearrange(
            v, "batch key_pos head_index d_head -> batch head_index key_pos d_head"
        )
        pattern_ = einops.rearrange(
            pattern,
            "batch head_index query_pos key_pos -> batch head_index query_pos key_pos",
        )
        z = self.hook_z(
            einops.rearrange(
                pattern_ @ v_,
                "batch head_index query_pos d_head -> batch query_pos head_index d_head",
            )
        )
        return z

    def apply_causal_mask(
        self,
        attn_scores: Float[torch.Tensor, "batch head_index pos pos_plus_past_kv_pos_offset"],
        past_kv_pos_offset: int = 0,
        attention_mask: Optional[Int[torch.Tensor, "batch offset_pos"]] = None,
    ):
        # The query context length is the number of positions we take queries from - if not using a past_kv_cache this is just the context length (for the current prompt), but if we're caching it can be different.
        query_ctx_length = attn_scores.size(-2)
        # The key context length is the number of positions in the past - this includes all positions in the cache
        # If not caching, query_ctx_length == key_ctx_length
        key_ctx_length = attn_scores.size(-1)

        if query_ctx_length + past_kv_pos_offset != key_ctx_length:
            raise ValueError(
                f"query_ctx_length {query_ctx_length} + past_kv_pos_offset {past_kv_pos_offset} != key_ctx_length {key_ctx_length} - you likely have a bug."
            )

        # Index back to front to ensure local attention works
        final_mask = self.mask[None, None, -query_ctx_length:, -key_ctx_length:]  # [1, 1, pos, pos]
        if attention_mask is not None:
            # Apply a causal mask to the attention scores considering the padding
            einsum_str = "batch head pos offset_pos, batch offset_pos -> batch head pos offset_pos"
            final_mask = final_mask.to(attention_mask.device)
            final_mask = einops.einsum(final_mask, attention_mask, einsum_str).bool()

        attn_scores = attn_scores.to(final_mask.device)
        return torch.where(final_mask, attn_scores, self.IGNORE)

    def calculate_sin_cos_rotary(
        self,
        rotary_dim: int,
        n_ctx: int,
        base: int = 10000,
        dtype: torch.dtype = torch.float32,
    ) -> Tuple[Float[torch.Tensor, "n_ctx rotary_dim"], Float[torch.Tensor, "n_ctx rotary_dim"]]:
        """
        Calculate the sine and cosine waves to use in a rotary embedding. See https://blog.eleuther.ai/rotary-embeddings/ for details

        Note: For some inexplicable reason, in GPT-J each ADJACENT pair of elements in k and q are rotated, in GPT-NeoX the pair of elements at k and k+n//2 are rotated (ie folding the full length in half, and then looking at pairs accordingly). I have absolutely no clue why, it should be completely equivalent.
        To resolve this, I've coded it to default to the GPT-J mode, but to explicitly check whether it's GPT-NeoX and then do the GPT-NeoX thing if it is.
        """
        high_precision = torch.float32 if dtype != torch.float64 else torch.float64
        pos = torch.arange(n_ctx, dtype=high_precision)
        dim = torch.arange(rotary_dim // 2, dtype=high_precision)

        # A set of frequencies evenly spaced in log space
        freq = base ** (dim / (rotary_dim / 2))
        if self.cfg.rotary_adjacent_pairs:
            freq = einops.repeat(freq, "d -> (d 2)")
        else:
            freq = einops.repeat(freq, "d -> (2 d)")
        # Create a n_ctx x rotary_dim tensor, where each column is an arithmetic sequence of angles in that frequency
        angles = pos[:, None] / freq[None, :]
        return torch.sin(angles).to(dtype), torch.cos(angles).to(dtype)

    def rotate_every_two(
        self, x: Float[torch.Tensor, "... rotary_dim"]
    ) -> Float[torch.Tensor, "... rotary_dim"]:
        """
        Rotary helper function, splits x into blocks of size 2 along the final axis and maps [x0, x1] to [-x1, x0]

        The final axis of x must have even length.

        GPT-NeoX and GPT-J do rotary subtly differently, see calculate_sin_cos_rotary for details.
        """
        rot_x = x.clone()
        if self.cfg.rotary_adjacent_pairs:
            rot_x[..., ::2] = -x[..., 1::2]
            rot_x[..., 1::2] = x[..., ::2]
        else:
            n = x.size(-1) // 2
            rot_x[..., :n] = -x[..., n:]
            rot_x[..., n:] = x[..., :n]

        return rot_x

    def apply_rotary(
        self,
        x: Float[torch.Tensor, "batch pos head_index d_head"],
        past_kv_pos_offset=0,
        attention_mask: Optional[Int[torch.Tensor, "batch offset_pos"]] = None,
    ) -> Float[torch.Tensor, "batch pos head_index d_head"]:
        # Only apply rotary to first rotary_dim dimensions (eg, if rotary_dim=64 and d_head=256, only apply to first 1/4 of dimensions)
        x_pos = x.size(1)
        x_rot = x[..., : self.cfg.rotary_dim]
        x_pass = x[..., self.cfg.rotary_dim :]
        x_flip = self.rotate_every_two(x_rot)

        if attention_mask is None:
            rotary_cos = self.rotary_cos[
                None, past_kv_pos_offset : past_kv_pos_offset + x_pos, None, :
            ]
            rotary_sin = self.rotary_sin[
                None, past_kv_pos_offset : past_kv_pos_offset + x_pos, None, :
            ]
            x_rotated = x_rot * rotary_cos + x_flip * rotary_sin
        else:
            offset_position_ids = get_offset_position_ids(past_kv_pos_offset, attention_mask)
            offset_position_ids = offset_position_ids.to(self.rotary_cos.device)
            mask_rotary_cos = self.rotary_cos[offset_position_ids, None, :]
            mask_rotary_sin = self.rotary_sin[offset_position_ids, None, :]
            x_rotated = x_rot * mask_rotary_cos + x_flip * mask_rotary_sin

        return torch.cat([x_rotated, x_pass], dim=-1)

    @staticmethod
    def create_alibi_slope(
        n_ctx: int, device: Optional[Union[str, torch.device]] = None
    ) -> Float[torch.Tensor, "query key"]:
        """Create an ALiBi Slope Matrix.

        Create the slope matrix used in ALiBi, before it is multiplied by the head-specific scalar.

        See :meth:`create_alibi_bias` for the full ALiBi bias calculation.

        Examples:

        >>> AbstractAttention.create_alibi_slope(3)
        tensor([[ 0.,  0.,  0.],
                [-1.,  0.,  0.],
                [-2., -1.,  0.]])

        >>> AbstractAttention.create_alibi_slope(4)
        tensor([[ 0.,  0.,  0.,  0.],
                [-1.,  0.,  0.,  0.],
                [-2., -1.,  0.,  0.],
                [-3., -2., -1.,  0.]])

        Args:
            n_ctx: The maximum number of tokens in a prompt.

        Returns:
            A tensor of shape (n_ctx, n_ctx), where the upper triangle is zero and the lower
            triangle is decreasing by a constant slope of 1 (towards the bottom left corner).
        """
        # set rows as [[0,1,2...]]
        rows = torch.arange(n_ctx, device=device).unsqueeze(0)

        # Set cols as [[0],[1],[2]...]
        cols = torch.arange(n_ctx, device=device).unsqueeze(1)

        # Use broadcasting to create the desired lower triangular part of the matrix
        slope_matrix = rows - cols

        # Use the clamp method to set all positive values (upper right triangle) to
        return slope_matrix.clamp(max=0).to(torch.float32)

    @staticmethod
    def create_alibi_multipliers(
        n_heads: int, device: Optional[Union[str, torch.device]] = None
    ) -> Float[torch.Tensor, "head_idx"]:
        """Create the ALiBi Scalar Multipliers for each Head.

        For n heads, the set of multipliers (m) is the geometric sequence that starts at 2^(-8/n), and
        uses that same value as its ratio. For example, with 8 heads the values would be [1/(2^1),
        1/(2^2), ... , 1/(2^8)]. With 16 heads the values would be [1/(2^0.5), 1/(2^1), ... , 1/(2^8)].

        See :meth:`create_alibi_bias` for the full ALiBi bias calculation.

        Examples:

        >>> AbstractAttention.create_alibi_multipliers(8)
        tensor([0.5000, 0.2500, 0.1250, 0.0625, 0.0312, 0.0156, 0.0078, 0.0039])

        >>> AbstractAttention.create_alibi_multipliers(16)
        tensor([0.7071, 0.5000, 0.3536, 0.2500, 0.1768, 0.1250, 0.0884, 0.0625, 0.0442, 0.0312,
                0.0221, 0.0156, 0.0110, 0.0078, 0.0055, 0.0039])

        Args:
            n_heads: The number of heads in a layer.
            device: The device to create the tensor on.

        Returns:
            A tensor of shape (n_heads,) containing the scalar multiplier for each head.
        """
        # Calculate the starting value
        start = 2 ** (-8 / n_heads)

        # Generate the indices [0, 1, ..., n_heads-1]
        indices = torch.arange(n_heads, device=device)

        # Compute the multipliers, with the starting value being the same as the ratio
        multipliers = start * (start**indices)

        return multipliers

    @staticmethod
    def create_alibi_bias(
        n_heads: int, n_ctx: int, device: Optional[Union[torch.device, str]] = None
    ) -> Float[torch.Tensor, "head_idx query key"]:
        """Create the ALiBi Bias for all Heads.

        Calculate the ALiBi bias (https://arxiv.org/pdf/2108.12409.pdf) for all heads in a layer.

        The broad idea behind ALiBi is to remove the positional encoding from the original transformer
        model, and instead apply a bias to each attention score. This bias is proportional to the
        distance between the query and key (i.e. it encourage paying less attention to more distant
        tokens), and is added to the attention scores before the softmax. It is used in models such as
        Bloom.

        Examples:

        >>> AbstractAttention.create_alibi_bias(2, 4, torch.device('cpu'))
        tensor([[[ 0.0000,  0.0000,  0.0000,  0.0000],
            [-0.0625,  0.0000,  0.0000,  0.0000],
            [-0.1250, -0.0625,  0.0000,  0.0000],
            [-0.1875, -0.1250, -0.0625,  0.0000]],
            [[ 0.0000,  0.0000,  0.0000,  0.0000],
            [-0.0039,  0.0000,  0.0000,  0.0000],
            [-0.0078, -0.0039,  0.0000,  0.0000],
            [-0.0117, -0.0078, -0.0039,  0.0000]]])

        Args:
            n_heads: The number of heads in a layer.
            n_ctx: The maximum number of tokens in a prompt.
            device: The device to create the tensor on.

        Returns:
            The ALiBi bias that should be added to the attention scores before the softmax.
        """
        # Create the slope matrix
        slope: Float[torch.Tensor, "query key"] = AbstractAttention.create_alibi_slope(
            n_ctx, device
        )

        # Create the scalar multiplier for each head.
        multipliers: Float[torch.Tensor, "head_idx"] = AbstractAttention.create_alibi_multipliers(
            n_heads, device
        )

        # The ALiBi bias is then m * slope_matrix
        alibi_bias = torch.einsum("ij,k->kij", slope, multipliers)

        return alibi_bias<|MERGE_RESOLUTION|>--- conflicted
+++ resolved
@@ -263,24 +263,15 @@
         if not self.cfg.use_attn_result:
             if self.cfg.load_in_4bit:
                 # call bitsandbytes method to dequantize and multiply
-<<<<<<< HEAD
-                out = bnb.matmul_4bit(
-                    z.reshape(z.shape[0], z.shape[1], self.cfg.d_head * self.cfg.n_heads),
-                    self.W_O.t(),
-                    # bias=self.W_O.t(),
-                    bias=None,
-                    quant_state=self.W_O.quant_state,
-=======
                 out = (
                     bnb.matmul_4bit(
-                        z.reshape(z.shape[0], z.shape[1], self.cfg.d_model),
+                        z.reshape(z.shape[0], z.shape[1], self.cfg.d_head * self.cfg.n_heads),
                         self.W_O.t(),
                         # bias=self.W_O.t(),
                         bias=None,
                         quant_state=self.W_O.quant_state,
                     )
                     + self.b_O
->>>>>>> b7028ab4
                 )
             else:
                 w = einops.rearrange(
