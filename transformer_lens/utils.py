--- conflicted
+++ resolved
@@ -1,10 +1,7 @@
 from __future__ import annotations
 
+import inspect
 import json
-<<<<<<< HEAD
-import inspect
-=======
->>>>>>> 0c722a33
 import re
 import shutil
 from typing import Any, Callable, Dict, List, Optional, Tuple, Type, Union, cast
@@ -24,7 +21,6 @@
 from transformer_lens import FactoredMatrix
 
 CACHE_DIR = transformers.TRANSFORMERS_CACHE
-<<<<<<< HEAD
 
 def select_compatible_kwargs(
     kwargs_dict: Dict[str, Any], callable: Callable
@@ -46,8 +42,6 @@
         for k, v in kwargs_dict.items()
         if k in inspect.getfullargspec(callable).args
     }
-=======
->>>>>>> 0c722a33
 
 
 def download_file_from_hf(
