--- conflicted
+++ resolved
@@ -1,16 +1,10 @@
 from __future__ import annotations
 
-<<<<<<< HEAD
+import json
 import inspect
 import re
 import shutil
 from typing import Any, Callable, Dict, List, Optional, Tuple, Type, Union, cast
-=======
-import json
-import re
-import shutil
-from typing import Dict, List, Optional, Tuple, Type, Union, cast
->>>>>>> 99ed18f6
 
 import einops
 import numpy as np
@@ -27,6 +21,16 @@
 from transformer_lens import FactoredMatrix
 
 CACHE_DIR = transformers.TRANSFORMERS_CACHE
+
+def select_compatible_kwargs(
+    kwargs_dict: Dict[str, Any], callable: Callable
+) -> Dict[str, Any]:
+    """Return a dict with the elements kwargs_dict that are parameters of callable"""
+    return {
+        k: v
+        for k, v in kwargs_dict.items()
+        if k in inspect.getfullargspec(callable).args
+    }
 
 
 def select_compatible_kwargs(
