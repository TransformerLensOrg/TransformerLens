--- conflicted
+++ resolved
@@ -416,7 +416,6 @@
             self.W_Q = Params4bit(
                 torch.empty(nq, 1, dtype=torch.uint8), requires_grad=False
             )
-<<<<<<< HEAD
             self.W_K = Params4bit(
                 torch.empty(nq, 1, dtype=torch.uint8), requires_grad=False
             )
@@ -425,14 +424,6 @@
             )
             self.W_O = Params4bit(
                 torch.empty(nq, 1, dtype=torch.uint8), requires_grad=False
-=======
-        )
-        self.W_K = abstract_attribute()
-        self.W_V = abstract_attribute()
-        self.W_O = nn.Parameter(
-            torch.empty(
-                self.cfg.n_heads, self.cfg.d_head, self.cfg.d_model, dtype=cfg.dtype
->>>>>>> 829084a5
             )
         else:
             self.W_Q = nn.Parameter(
@@ -440,16 +431,8 @@
                     self.cfg.n_heads, self.cfg.d_model, self.cfg.d_head, dtype=cfg.dtype
                 )
             )
-            self.W_K = nn.Parameter(
-                torch.empty(
-                    self.cfg.n_heads, self.cfg.d_model, self.cfg.d_head, dtype=cfg.dtype
-                )
-            )
-            self.W_V = nn.Parameter(
-                torch.empty(
-                    self.cfg.n_heads, self.cfg.d_model, self.cfg.d_head, dtype=cfg.dtype
-                )
-            )
+            self.W_K = abstract_attribute()
+            self.W_V = abstract_attribute()
             self.W_O = nn.Parameter(
                 torch.empty(
                     self.cfg.n_heads, self.cfg.d_head, self.cfg.d_model, dtype=cfg.dtype
@@ -570,91 +553,7 @@
         attention_mask is the attention mask for padded tokens. Defaults to None.
         """
 
-<<<<<<< HEAD
-        if self.cfg.use_split_qkv_input or self.cfg.use_attn_in:
-            qkv_einops_string = "batch pos head_index d_model"
-        else:
-            qkv_einops_string = "batch pos d_model"
-
-        if self.cfg.load_in_4bit:
-            q = self.hook_q(
-                # call bitsandbytes method to dequantize and multiply
-                bnb.matmul_4bit(
-                    query_input,
-                    self.W_Q.t(),
-                    bias=None,
-                    quant_state=self.W_Q.quant_state,
-                ).reshape(
-                    query_input.shape[0],
-                    query_input.shape[1],
-                    self.cfg.n_heads,
-                    self.cfg.d_head,
-                )
-                + self.b_Q
-            )
-        else:
-            q = self.hook_q(
-                einsum(
-                    f"{qkv_einops_string}, head_index d_model d_head \
-                    -> batch pos head_index d_head",
-                    query_input,
-                    self.W_Q,
-                )
-                + self.b_Q
-            )  # [batch, pos, head_index, d_head]
-        if self.cfg.load_in_4bit:
-            k = self.hook_k(
-                # call bitsandbytes method to dequantize and multiply
-                bnb.matmul_4bit(
-                    key_input, self.W_K.t(), bias=None, quant_state=self.W_K.quant_state
-                ).reshape(
-                    key_input.shape[0],
-                    key_input.shape[1],
-                    self.cfg.n_heads,
-                    self.cfg.d_head,
-                )
-                + self.b_K
-            )
-        else:
-            k = self.hook_k(
-                einsum(
-                    f"{qkv_einops_string}, head_index d_model d_head \
-                    -> batch pos head_index d_head",
-                    key_input,
-                    self.W_K,
-                )
-                + self.b_K
-            )  # [batch, pos, head_index, d_head]
-
-        if self.cfg.load_in_4bit:
-            v = self.hook_v(
-                # call bitsandbytes method to dequantize and multiply
-                bnb.matmul_4bit(
-                    value_input,
-                    self.W_V.t(),
-                    bias=None,
-                    quant_state=self.W_V.quant_state,
-                ).reshape(
-                    value_input.shape[0],
-                    value_input.shape[1],
-                    self.cfg.n_heads,
-                    self.cfg.d_head,
-                )
-                + self.b_V
-            )
-        else:
-            v = self.hook_v(
-                einsum(
-                    f"{qkv_einops_string}, head_index d_model d_head \
-                    -> batch pos head_index d_head",
-                    value_input,
-                    self.W_V,
-                )
-                + self.b_V
-            )  # [batch, pos, head_index, d_head]
-=======
         q, k, v = self.calculate_qkv_matrices(query_input, key_input, value_input)
->>>>>>> 829084a5
 
         if past_kv_cache_entry is not None:
             # Appends the new keys and values to the cached values, and automatically updates the cache
@@ -788,33 +687,82 @@
         else:
             qkv_einops_string = "batch pos d_model"
 
-        q = self.hook_q(
-            einsum(
-                f"{qkv_einops_string}, head_index d_model d_head \
-                -> batch pos head_index d_head",
-                query_input,
-                self.W_Q,
-            )
-            + self.b_Q
-        )  # [batch, pos, head_index, d_head]
-        k = self.hook_k(
-            einsum(
-                f"{qkv_einops_string}, head_index d_model d_head \
-                -> batch pos head_index d_head",
-                key_input,
-                self.W_K,
-            )
-            + self.b_K
-        )  # [batch, pos, head_index, d_head]
-        v = self.hook_v(
-            einsum(
-                f"{qkv_einops_string}, head_index d_model d_head \
-                -> batch pos head_index d_head",
-                value_input,
-                self.W_V,
-            )
-            + self.b_V
-        )  # [batch, pos, head_index, d_head]
+        if self.cfg.load_in_4bit:
+            q = self.hook_q(
+                # call bitsandbytes method to dequantize and multiply
+                bnb.matmul_4bit(
+                    query_input,
+                    self.W_Q.t(),
+                    bias=None,
+                    quant_state=self.W_Q.quant_state,
+                ).reshape(
+                    query_input.shape[0],
+                    query_input.shape[1],
+                    self.cfg.n_heads,
+                    self.cfg.d_head,
+                )
+                + self.b_Q
+            )
+        else:
+            q = self.hook_q(
+                einsum(
+                    f"{qkv_einops_string}, head_index d_model d_head \
+                    -> batch pos head_index d_head",
+                    query_input,
+                    self.W_Q,
+                )
+                + self.b_Q
+            )  # [batch, pos, head_index, d_head]
+        if self.cfg.load_in_4bit:
+            k = self.hook_k(
+                # call bitsandbytes method to dequantize and multiply
+                bnb.matmul_4bit(
+                    key_input, self.W_K.t(), bias=None, quant_state=self.W_K.quant_state
+                ).reshape(
+                    key_input.shape[0],
+                    key_input.shape[1],
+                    self.cfg.n_heads,
+                    self.cfg.d_head,
+                )
+                + self.b_K
+            )
+        else:
+            k = self.hook_k(
+                einsum(
+                    f"{qkv_einops_string}, head_index d_model d_head \
+                    -> batch pos head_index d_head",
+                    key_input,
+                    self.W_K,
+                )
+                + self.b_K
+            )  # [batch, pos, head_index, d_head]
+
+        if self.cfg.load_in_4bit:
+            v = self.hook_v(
+                # call bitsandbytes method to dequantize and multiply
+                bnb.matmul_4bit(
+                    value_input,
+                    self.W_V.t(),
+                    bias=None,
+                    quant_state=self.W_V.quant_state,
+                ).reshape(
+                    value_input.shape[0],
+                    value_input.shape[1],
+                    self.cfg.n_heads,
+                    self.cfg.d_head,
+                )
+                + self.b_V
+            )
+        else:
+            v = self.hook_v(
+                einsum(
+                    f"{qkv_einops_string}, head_index d_model d_head \
+                    -> batch pos head_index d_head",
+                    value_input,
+                    self.W_V,
+                )
+                + self.b_V
+            )  # [batch, pos, head_index, d_head]
         return q, k, v
 
     def calculate_attention_scores(
