"""Hooked Transformer Components.

This module contains all the components (e.g. :class:`Attention`, :class:`MLP`, :class:`LayerNorm`)
needed to create many different types of generative language models. They are used by
:class:`transformer_lens.HookedTransformer`.
"""
import logging
from abc import ABC
from typing import Dict, Optional, Tuple, Union

import einops
import numpy as np
import torch
import torch.nn as nn
import torch.nn.functional as F
from better_abc import abstract_attribute
from fancy_einsum import einsum
from jaxtyping import Float, Int

from transformer_lens.FactoredMatrix import FactoredMatrix
from transformer_lens.hook_points import HookPoint
from transformer_lens.HookedTransformerConfig import HookedTransformerConfig
from transformer_lens.past_key_value_caching import HookedTransformerKeyValueCacheEntry
from transformer_lens.utils import gelu_fast, gelu_new, get_offset_position_ids, solu


# Embed & Unembed
class Embed(nn.Module):
    def __init__(self, cfg: Union[Dict, HookedTransformerConfig]):
        super().__init__()
        if isinstance(cfg, Dict):
            cfg = HookedTransformerConfig.from_dict(cfg)
        self.cfg = cfg
        self.W_E: Float[torch.Tensor, "d_vocab d_model"] = nn.Parameter(
            torch.empty(self.cfg.d_vocab, self.cfg.d_model, dtype=cfg.dtype)
        )
        # Some models (e.g. Bloom) need post embedding layer norm
        if cfg.post_embedding_ln:
            self.ln = LayerNorm(cfg)

    def forward(
        self, tokens: Int[torch.Tensor, "batch pos"]
    ) -> Float[torch.Tensor, "batch pos d_model"]:
        # If A has shape [a, b] and B has shape [c, d], then A[:, B] has shape [a, c, d]
        # B acts as a tensor of indices into the second dimension (so >=0 and <b)
        if self.cfg.post_embedding_ln:
            return self.ln(self.W_E[tokens, :])
        return self.W_E[tokens, :]


class Unembed(nn.Module):
    def __init__(self, cfg: Union[Dict, HookedTransformerConfig]):
        super().__init__()
        if isinstance(cfg, Dict):
            cfg = HookedTransformerConfig.from_dict(cfg)
        self.cfg = cfg
        # Note that there's a separate variable for d_vocab_out and d_vocab (the input vocab size). For language tasks these are always the same, but for algorithmic tasks we may want them to be different.
        self.W_U: Float[torch.Tensor, "d_model d_vocab_out"] = nn.Parameter(
            torch.empty(self.cfg.d_model, self.cfg.d_vocab_out, dtype=cfg.dtype)
        )
        self.b_U: Float[torch.Tensor, "d_vocab_out"] = nn.Parameter(
            torch.zeros(self.cfg.d_vocab_out, dtype=cfg.dtype)
        )

    def forward(
        self, residual: Float[torch.Tensor, "batch pos d_model"]
    ) -> Float[torch.Tensor, "batch pos d_vocab_out"]:
        return (
            einsum(
                "batch pos d_model, d_model vocab -> batch pos vocab",
                residual,
                self.W_U,
            )
            + self.b_U
        )


# Positional Embeddings
class PosEmbed(nn.Module):
    def __init__(self, cfg: Union[Dict, HookedTransformerConfig]):
        super().__init__()
        if isinstance(cfg, Dict):
            cfg = HookedTransformerConfig.from_dict(cfg)
        self.cfg = cfg
        self.W_pos = nn.Parameter(
            torch.empty(self.cfg.n_ctx, self.cfg.d_model, dtype=cfg.dtype)
        )

    def forward(
        self,
        tokens: Int[torch.Tensor, "batch pos"],
        past_kv_pos_offset: int = 0,
        attention_mask: Optional[Int[torch.Tensor, "batch offset_pos"]] = None,
    ) -> Float[torch.Tensor, "batch pos d_model"]:
        """
        Forward pass for positional embeddings.

        Args:
            tokens (Int[torch.Tensor, "batch pos"]): Input tokens.
            past_kv_pos_offset (int, optional): The length of tokens in the past_kv_cache. Defaults to 0.
            attention_mask (Int[torch.Tensor, "batch pos"], optional): The attention mask for padded tokens.
                 Defaults to None.

        Returns:
            Float[torch.Tensor, "batch pos d_model"]: Absolute position embeddings.
        """
        tokens_length = tokens.size(-1)

        if attention_mask is None:
            pos_embed = self.W_pos[
                past_kv_pos_offset : tokens_length + past_kv_pos_offset, :
            ]  # [pos, d_model]
            batch_pos_embed = einops.repeat(
                pos_embed, "pos d_model -> batch pos d_model", batch=tokens.size(0)
            )

        else:
            # Separated from the no padding case for computational efficiency
            # (this code is a bit slower than the code above)

            offset_position_ids = get_offset_position_ids(
                past_kv_pos_offset, attention_mask
            )
            pos_embed = self.W_pos[offset_position_ids]  # [batch, pos, d_model]

            # Set the position embeddings to 0 for pad tokens (this is an arbitrary choice)
            padding_mask = ~attention_mask.bool()  # [batch, tokens_length]
            offset_padding_mask = padding_mask[
                :, past_kv_pos_offset : tokens_length + past_kv_pos_offset
            ].unsqueeze(
                -1
            )  # [batch, pos, 1]
            batch_pos_embed = torch.where(offset_padding_mask, 0, pos_embed)

        return batch_pos_embed.clone()


class TokenTypeEmbed(nn.Module):
    """
    The token-type embed is a binary ids indicating whether a token belongs to sequence A or B. For example, for two sentences: "[CLS] Sentence A [SEP] Sentence B [SEP]", token_type_ids would be [0, 0, ..., 0, 1, ..., 1, 1]. `0` represents tokens from Sentence A, `1` from Sentence B. If not provided, BERT assumes a single sequence input. Typically, shape is (batch_size, sequence_length).

    See the BERT paper for more information: https://arxiv.org/pdf/1810.04805.pdf
    """

    def __init__(self, cfg: Union[Dict, HookedTransformerConfig]):
        super().__init__()
        if isinstance(cfg, Dict):
            cfg = HookedTransformerConfig.from_dict(cfg)
        self.cfg = cfg
        self.W_token_type = nn.Parameter(
            torch.empty(2, self.cfg.d_model, dtype=cfg.dtype)
        )

    def forward(self, token_type_ids: Int[torch.Tensor, "batch pos"]):
        return self.W_token_type[token_type_ids, :]


class BertEmbed(nn.Module):
    """
    Custom embedding layer for a BERT-like model. This module computes the sum of the token, positional and token-type embeddings and takes the layer norm of the result.
    """

    def __init__(self, cfg: Union[Dict, HookedTransformerConfig]):
        super().__init__()
        if isinstance(cfg, Dict):
            cfg = HookedTransformerConfig.from_dict(cfg)
        self.cfg = cfg
        self.embed = Embed(cfg)
        self.pos_embed = PosEmbed(cfg)
        self.token_type_embed = TokenTypeEmbed(cfg)
        self.ln = LayerNorm(cfg)

        self.hook_embed = HookPoint()
        self.hook_pos_embed = HookPoint()
        self.hook_token_type_embed = HookPoint()

    def forward(
        self,
        input_ids: Int[torch.Tensor, "batch pos"],
        token_type_ids: Optional[Int[torch.Tensor, "batch pos"]] = None,
    ):
        base_index_id = torch.arange(input_ids.shape[1], device=input_ids.device)
        index_ids = einops.repeat(
            base_index_id, "pos -> batch pos", batch=input_ids.shape[0]
        )
        if token_type_ids is None:
            token_type_ids = torch.zeros_like(input_ids)

        word_embeddings_out = self.hook_embed(self.embed(input_ids))
        position_embeddings_out = self.hook_pos_embed(self.pos_embed(index_ids))
        token_type_embeddings_out = self.hook_token_type_embed(
            self.token_type_embed(token_type_ids)
        )

        embeddings_out = (
            word_embeddings_out + position_embeddings_out + token_type_embeddings_out
        )
        layer_norm_out = self.ln(embeddings_out)
        return layer_norm_out


class BertMLMHead(nn.Module):
    """
    Transforms BERT embeddings into logits. The purpose of this module is to predict masked tokens in a sentence.
    """

    def __init__(self, cfg: Union[Dict, HookedTransformerConfig]):
        super().__init__()
        if isinstance(cfg, Dict):
            cfg = HookedTransformerConfig.from_dict(cfg)
        self.cfg = cfg
        self.W = nn.Parameter(torch.empty(cfg.d_model, cfg.d_model, dtype=cfg.dtype))
        self.b = nn.Parameter(torch.zeros(cfg.d_model, dtype=cfg.dtype))
        self.act_fn = nn.GELU()
        self.ln = LayerNorm(cfg)

    def forward(self, resid: Float[torch.Tensor, "batch pos d_model"]) -> torch.Tensor:
        resid = (
            einsum(
                "batch pos d_model_in, d_model_out d_model_in -> batch pos d_model_out",
                resid,
                self.W,
            )
            + self.b
        )
        resid = self.act_fn(resid)
        resid = self.ln(resid)
        return resid


# LayerNormPre
# I fold the LayerNorm weights and biases into later weights and biases.
# This is just the 'center and normalise' part of LayerNorm
# Centering is equivalent to just deleting one direction of residual space,
# and is equivalent to centering the weight matrices of everything writing to the residual stream
# Normalising is a funkier non-linear operation, that projects the residual stream onto the unit hypersphere
class LayerNormPre(nn.Module):
    def __init__(self, cfg: Union[Dict, HookedTransformerConfig]):
        """LayerNormPre - the 'center and normalise' part of LayerNorm. Length is
        normally d_model, but is d_mlp for softmax. Not needed as a parameter. This
        should only be used in inference mode after folding in LayerNorm weights"""
        super().__init__()
        if isinstance(cfg, Dict):
            cfg = HookedTransformerConfig.from_dict(cfg)
        self.cfg = cfg
        self.eps = self.cfg.eps

        # Adds a hook point for the normalisation scale factor
        self.hook_scale = HookPoint()  # [batch, pos]
        # Hook Normalized captures LN output - here it's a vector with std 1 and mean 0
        self.hook_normalized = HookPoint()  # [batch, pos, length]

    def forward(
        self,
        x: Union[
            Float[torch.Tensor, "batch pos d_model"],
            Float[torch.Tensor, "batch pos head_index d_model"],
        ],
    ) -> Union[
        Float[torch.Tensor, "batch pos d_model"],
        Float[torch.Tensor, "batch pos head_index d_model"],
    ]:
        if self.cfg.dtype not in [torch.float32, torch.float64]:
            x = x.to(torch.float32)

        x = x - x.mean(axis=-1, keepdim=True)  # [batch, pos, length]
        scale: Union[
            Float[torch.Tensor, "batch pos 1"],
            Float[torch.Tensor, "batch pos head_index 1"],
        ] = self.hook_scale((x.pow(2).mean(-1, keepdim=True) + self.eps).sqrt())
        return self.hook_normalized(x / scale).to(self.cfg.dtype)


class LayerNorm(nn.Module):
    def __init__(
        self, cfg: Union[Dict, HookedTransformerConfig], length: Optional[int] = None
    ):
        """
        LayerNorm with optional length parameter

        length (Optional[int]): If the dimension of the LayerNorm. If not provided, assumed to be d_model
        """
        super().__init__()
        if isinstance(cfg, Dict):
            cfg = HookedTransformerConfig.from_dict(cfg)
        self.cfg = cfg
        self.eps = self.cfg.eps
        if length is None:
            self.length = self.cfg.d_model
        else:
            self.length = length

        self.w = nn.Parameter(torch.ones(self.length, dtype=cfg.dtype))
        self.b = nn.Parameter(torch.zeros(self.length, dtype=cfg.dtype))

        # Adds a hook point for the normalisation scale factor
        self.hook_scale = HookPoint()  # [batch, pos, 1]
        # Hook_normalized is on the LN output
        self.hook_normalized = HookPoint()  # [batch, pos, length]

    def forward(
        self,
        x: Union[
            Float[torch.Tensor, "batch pos d_model"],
            Float[torch.Tensor, "batch pos head_index d_model"],
        ],
    ) -> Union[
        Float[torch.Tensor, "batch pos d_model"],
        Float[torch.Tensor, "batch pos head_index d_model"],
    ]:
        if self.cfg.dtype not in [torch.float32, torch.float64]:
            x = x.to(torch.float32)

        x = x - x.mean(axis=-1, keepdim=True)  # [batch, pos, length]
        scale: Float[torch.Tensor, "batch pos 1"] = self.hook_scale(
            (x.pow(2).mean(-1, keepdim=True) + self.eps).sqrt()
        )
        x = x / scale  # [batch, pos, length]
        return self.hook_normalized(x * self.w + self.b).to(self.cfg.dtype)


class RMSNormPre(nn.Module):
    def __init__(self, cfg: Union[Dict, HookedTransformerConfig]):
        """RMSNormPre - LayerNormPre without the centering and bias (RMS = Root Mean Square)"""
        super().__init__()
        if isinstance(cfg, Dict):
            cfg = HookedTransformerConfig.from_dict(cfg)
        self.cfg = cfg
        self.eps = self.cfg.eps

        # Adds a hook point for the normalisation scale factor
        self.hook_scale = HookPoint()  # [batch, pos]
        self.hook_normalized = HookPoint()  # [batch, pos, length]

    def forward(
        self, x: Float[torch.Tensor, "batch pos length"]
    ) -> Float[torch.Tensor, "batch pos length"]:
        if self.cfg.dtype not in [torch.float32, torch.float64]:
            x = x.to(torch.float32)

        scale: Float[torch.Tensor, "batch pos 1"] = self.hook_scale(
            (x.pow(2).mean(-1, keepdim=True) + self.eps).sqrt()
        )
        return self.hook_normalized(x / scale).to(
            self.cfg.dtype
        )  # [batch, pos, length]


class RMSNorm(nn.Module):
    def __init__(
        self, cfg: Union[Dict, HookedTransformerConfig], length: Optional[int] = None
    ):
        """
        RMSNorm - LayerNorm without the centering and bias (RMS = Root Mean Square)

        length (Optional[int]): If the dimension of the RMSNorm. If not provided, assumed to be d_model
        """
        super().__init__()
        if isinstance(cfg, Dict):
            cfg = HookedTransformerConfig.from_dict(cfg)
        self.cfg = cfg
        self.eps = self.cfg.eps
        if length is None:
            self.length = self.cfg.d_model
        else:
            self.length = length

        self.w = nn.Parameter(torch.ones(self.length, dtype=cfg.dtype))

        # Adds a hook point for the normalisation scale factor
        self.hook_scale = HookPoint()  # [batch, pos, 1]
        self.hook_normalized = HookPoint()  # [batch, pos, length]

    def forward(
        self, x: Float[torch.Tensor, "batch pos length"]
    ) -> Float[torch.Tensor, "batch pos length"]:
        if self.cfg.dtype not in [torch.float32, torch.float64]:
            x = x.to(torch.float32)
        scale: Float[torch.Tensor, "batch pos 1"] = self.hook_scale(
            (x.pow(2).mean(-1, keepdim=True) + self.eps).sqrt()
        )
        x = self.hook_normalized(x / scale).to(self.cfg.dtype)  # [batch, pos, length]
        return x * self.w


class AbstractAttention(ABC, nn.Module):
    def __init__(
        self,
        cfg: Union[Dict, HookedTransformerConfig],
        attn_type: str = "global",
        layer_id: Optional[int] = None,
    ):
        """Abstract Base Class of Attention Blocks, featuring common functionality of both Attention and GroupedQueryAttention blocks.

        Query and Output projections are defined in this class as they are the same for regular and grouped query attention.
        Attributes related to Key and Value projections are abstract as their implementations may differ.

        Args:
            cfg (Union[Dict, HookedTransformerConfig]): Config
            attn_type (str, optional): "global" or "local", used by GPT-Neo. Local attention means the model can only attend back cfg.window_size tokens (here, 256). Not used by any other model at the moment. Defaults to "global".
            layer_id (int, optional): The index of the current layer. Used by the Mistal models (labelled here as stanford-gpt2) to scale down attention scores pre softmax for numerical stability reasons by 1/(layer_id+1). Defaults to None.
        """
        super().__init__()
        if isinstance(cfg, Dict):
            cfg = HookedTransformerConfig.from_dict(cfg)
        self.cfg = cfg
        self.W_Q = nn.Parameter(
            torch.empty(
                self.cfg.n_heads, self.cfg.d_model, self.cfg.d_head, dtype=cfg.dtype
            )
        )
        self.W_K = abstract_attribute()
        self.W_V = abstract_attribute()
        self.W_O = nn.Parameter(
            torch.empty(
                self.cfg.n_heads, self.cfg.d_head, self.cfg.d_model, dtype=cfg.dtype
            )
        )
        self.b_Q = nn.Parameter(
            torch.zeros(self.cfg.n_heads, self.cfg.d_head, dtype=cfg.dtype)
        )
        self.b_K = abstract_attribute()
        self.b_V = abstract_attribute()
        self.b_O = nn.Parameter(torch.zeros(self.cfg.d_model, dtype=cfg.dtype))

        self.attn_type = attn_type
        # Create a max_ctx x max_ctx mask, with True iff that query position
        # can attend to that key position (query is first axis, key is second axis)
        causal_mask = torch.tril(torch.ones((self.cfg.n_ctx, self.cfg.n_ctx)).bool())
        if self.attn_type == "global":
            # For global attention, this is a lower triangular matrix - key <= query
            self.register_buffer("mask", causal_mask)
        elif self.attn_type == "local":
            # For local, this is banded, query - window_size < key <= query
            assert isinstance(self.cfg.window_size, int)
            self.register_buffer(
                "mask", torch.triu(causal_mask, 1 - self.cfg.window_size)
            )
        else:
            raise ValueError(f"Invalid attention type: {self.attn_type}")

        self.register_buffer("IGNORE", torch.tensor(-torch.inf))

        self.layer_id = layer_id

        # attn_scale is a constant that we divide the attention scores by pre-softmax. I'm not entirely sure why it matters, but it's probably a mix of softmax not being scale invariant and numerical stability?
        if self.cfg.use_attn_scale:
            self.attn_scale = np.sqrt(self.cfg.d_head)
        else:
            self.attn_scale = 1.0
        if self.cfg.scale_attn_by_inverse_layer_idx:
            self.attn_scale *= self.layer_id + 1

        self.hook_k = HookPoint()  # [batch, pos, head_index, d_head]
        self.hook_q = HookPoint()  # [batch, pos, head_index, d_head]
        self.hook_v = HookPoint()  # [batch, pos, head_index, d_head]
        self.hook_z = HookPoint()  # [batch, pos, head_index, d_head]
        self.hook_attn_scores = HookPoint()  # [batch, head_index, query_pos, key_pos]
        self.hook_pattern = HookPoint()  # [batch, head_index, query_pos, key_pos]
        self.hook_result = HookPoint()  # [batch, pos, head_index, d_model]

        # See HookedTransformerConfig for more details.
        if self.cfg.positional_embedding_type == "shortformer":
            # This tracks the input to the keys and queries, which is resid_pre + pos_embeds
            self.hook_attn_input = HookPoint()  # [batch, pos, d_model]
        elif self.cfg.positional_embedding_type == "rotary":
            # Applies a rotation to each two-element chunk of keys and queries pre dot producting to bake in relative position. See HookedTransformerConfig for details
            self.hook_rot_k = HookPoint()
            self.hook_rot_q = HookPoint()
            sin, cos = self.calculate_sin_cos_rotary(
                self.cfg.rotary_dim,
                self.cfg.n_ctx,
                base=self.cfg.rotary_base,
                dtype=self.cfg.dtype,
            )
            self.register_buffer("rotary_sin", sin)
            self.register_buffer("rotary_cos", cos)
        elif self.cfg.positional_embedding_type == "alibi":
            # ALiBi bias wil be constructed on the first forward pass.
            # Note: While computationally efficient, initializing an bias with max n_ctx (16, 1024, 1024) of float32 will occupy ~256MiB of contiguous GPU memory, which may not be optimal for memory usage.
            self.alibi = None

    @property
    def OV(self) -> FactoredMatrix:
        """
        OV-Circuit, as defined in A Mathematical Framework. Because there's no non-linearity between the value vector and the output of the layer, the output is purely determined by the matrix W_OV = W_V @ W_O, and not W_V or W_O individually. (Mathematically, for a single head, output == pattern @ residual @ W_V @ W_O, see the glossary for more)

        Done in the order W_V, W_O because the paper uses left-multiplying weight matrices, and TransformerLens uses right-multiplying, sorry!

        Returns a FactoredMatrix, with left matrix W_V [head_index, d_model, d_head] and right matrix W_O [head_index, d_head, d_model] - this is a low rank factorisation of the underlying [head_index, d_model, d_model]. FactoredMatrix has helper functions to deal with these large matrices efficiently. To get the OV circuit of a head k, attn.OV[k] works.
        """
        return FactoredMatrix(self.W_V, self.W_O)

    @property
    def QK(self) -> FactoredMatrix:
        """
        QK-Circuit, as defined in A Mathematical Framework. Because there's no non-linearity in the key-query dot product, the output is purely determined by the matrix W_QK = W_Q.T @ W_K, and not W_Q or W_K individually. (Mathematically, for a single head, pattern = destination_residual.T @ W_Q.T @ W_K @ source-residual, see the glossary for more).

        Done in the order Q on the left, K on the right, because the pattern has dimensions [destination_pos, source_pos]

        Returns a FactoredMatrix, with left matrix W_Q [head_index, d_model, d_head] and right matrix W_K.T [head_index, d_head, d_model] - this is a low rank factorisation of the underlying [head_index, d_model, d_model] matrix. FactoredMatrix has helper functions to deal with these large matrices efficiently. To get the QK circuit of a head k, attn.QK[k] works.
        """
        W_K_transpose = einops.rearrange(
            self.W_K, "head_index d_model d_head -> head_index d_head d_model"
        )
        return FactoredMatrix(self.W_Q, W_K_transpose)

    def forward(
        self,
        query_input: Union[
            Float[torch.Tensor, "batch pos d_model"],
            Float[torch.Tensor, "batch pos head_index d_model"],
        ],
        key_input: Union[
            Float[torch.Tensor, "batch pos d_model"],
            Float[torch.Tensor, "batch pos head_index d_model"],
        ],
        value_input: Union[
            Float[torch.Tensor, "batch pos d_model"],
            Float[torch.Tensor, "batch pos head_index d_model"],
        ],
        past_kv_cache_entry: Optional[HookedTransformerKeyValueCacheEntry] = None,
        additive_attention_mask: Optional[Float[torch.Tensor, "batch 1 1 pos"]] = None,
        attention_mask: Optional[Int[torch.Tensor, "batch offset_pos"]] = None,
    ) -> Float[torch.Tensor, "batch pos d_model"]:
        """
        shortformer_pos_embed is only used if self.cfg.positional_embedding_type == "shortformer", else defaults to None and is irrelevant. See HookedTransformerConfig for more details
        past_kv_cache_entry is an optional entry of past keys and values for this layer, only relevant if generating text. Defaults to None
        additive_attention_mask is an optional mask to add to the attention weights. Defaults to None.
        attention_mask is the attention mask for padded tokens. Defaults to None.
        """

        q, k, v = self.calculate_qkv_matrices(query_input, key_input, value_input)

        if past_kv_cache_entry is not None:
            # Appends the new keys and values to the cached values, and automatically updates the cache
            kv_cache_pos_offset = past_kv_cache_entry.past_keys.size(1)
            k, v = past_kv_cache_entry.append(k, v)
        else:
            # Not using a cache
            kv_cache_pos_offset = 0

        if self.cfg.positional_embedding_type == "rotary":
            q = self.hook_rot_q(
                self.apply_rotary(q, kv_cache_pos_offset, attention_mask)
            )
            k = self.hook_rot_k(
                self.apply_rotary(k, 0, attention_mask)
            )  # keys are cached so no offset

        if self.cfg.dtype not in [torch.float32, torch.float64]:
            # If using 16 bits, increase the precision to avoid numerical instabilities
            q = q.to(torch.float32)
            k = k.to(torch.float32)

        attn_scores = self.calculate_attention_scores(
            q, k
        )  # [batch, head_index, query_pos, key_pos]

        if self.cfg.positional_embedding_type == "alibi":
            query_ctx = attn_scores.size(-2)
            # The key context length is the number of positions in the past - this includes all positions in the cache
            key_ctx = attn_scores.size(-1)

            # only recompute when necessary to increase efficiency.
            if self.alibi is None or key_ctx > self.alibi.size(-1):
                self.alibi = Attention.create_alibi_bias(
                    self.cfg.n_heads, key_ctx, self.cfg.device
                )

            attn_scores += self.alibi[
                :, :query_ctx, :key_ctx
            ]  # [batch, head_index, query_pos, key_pos]

        if self.cfg.attention_dir == "causal":
            # If causal attention, we mask it to only attend backwards. If bidirectional, we don't mask.
            attn_scores = self.apply_causal_mask(
                attn_scores, kv_cache_pos_offset, attention_mask
            )  # [batch, head_index, query_pos, key_pos]
        if additive_attention_mask is not None:
            attn_scores += additive_attention_mask

        attn_scores = self.hook_attn_scores(attn_scores)
        pattern = F.softmax(attn_scores, dim=-1)
        pattern = torch.where(torch.isnan(pattern), torch.zeros_like(pattern), pattern)
        pattern = self.hook_pattern(pattern)  # [batch, head_index, query_pos, key_pos]
        pattern = pattern.to(self.cfg.dtype)
        z = self.calculate_z_scores(v, pattern)  # [batch, pos, head_index, d_head]
        if not self.cfg.use_attn_result:
            out = (
                (
                    einsum(
                        "batch pos head_index d_head, \
                            head_index d_head d_model -> \
                            batch pos d_model",
                        z,
                        self.W_O,
                    )
                )
                + self.b_O
            )  # [batch, pos, d_model]
        else:
            # Explicitly calculate the attention result so it can be accessed by a hook
            # This is off by default because it can easily eat through your GPU memory.
            result = self.hook_result(
                einsum(
                    "batch pos head_index d_head, \
                        head_index d_head d_model -> \
                        batch pos head_index d_model",
                    z,
                    self.W_O,
                )
            )  # [batch, pos, head_index, d_model]
            out = (
                einops.reduce(
                    result, "batch position index model->batch position model", "sum"
                )
                + self.b_O
            )  # [batch, pos, d_model]
        return out

    def calculate_qkv_matrices(
        self,
        query_input: Union[
            Float[torch.Tensor, "batch pos d_model"],
            Float[torch.Tensor, "batch pos head_index d_model"],
        ],
        key_input: Union[
            Float[torch.Tensor, "batch pos d_model"],
            Float[torch.Tensor, "batch pos head_index d_model"],
        ],
        value_input: Union[
            Float[torch.Tensor, "batch pos d_model"],
            Float[torch.Tensor, "batch pos head_index d_model"],
        ],
    ) -> Tuple[
        Float[torch.Tensor, "batch pos head_index d_head"],
        Float[torch.Tensor, "batch pos head_index d_head"],
        Float[torch.Tensor, "batch pos head_index d_head"],
    ]:
        if self.cfg.use_split_qkv_input or self.cfg.use_attn_in:
            qkv_einops_string = "batch pos head_index d_model"
        else:
            qkv_einops_string = "batch pos d_model"

        q = self.hook_q(
            einsum(
                f"{qkv_einops_string}, head_index d_model d_head \
                -> batch pos head_index d_head",
                query_input,
                self.W_Q,
            )
            + self.b_Q
        )  # [batch, pos, head_index, d_head]
        k = self.hook_k(
            einsum(
                f"{qkv_einops_string}, head_index d_model d_head \
                -> batch pos head_index d_head",
                key_input,
                self.W_K,
            )
            + self.b_K
        )  # [batch, pos, head_index, d_head]
        v = self.hook_v(
            einsum(
                f"{qkv_einops_string}, head_index d_model d_head \
                -> batch pos head_index d_head",
                value_input,
                self.W_V,
            )
            + self.b_V
        )  # [batch, pos, head_index, d_head]
        return q, k, v

    def calculate_attention_scores(
        self,
        q: Float[torch.Tensor, "batch query_pos head_index d_head"],
        k: Float[torch.Tensor, "batch key_pos head_index d_head"],
    ) -> Float[torch.Tensor, "batch head_index query_pos key_pos"]:
        attn_scores = (
            einsum(
                "batch query_pos head_index d_head, \
                    batch key_pos head_index d_head \
                    -> batch head_index query_pos key_pos",
                q,
                k,
            )
            / self.attn_scale
        )
        return attn_scores

    def calculate_z_scores(
        self,
        v: Float[torch.Tensor, "batch key_pos head_index d_head"],
        pattern: Float[torch.Tensor, "batch head_index query_pos key_pos"],
    ) -> Float[torch.Tensor, "batch query_pos head_index d_head"]:
        z = self.hook_z(
            einsum(
                "batch key_pos head_index d_head, \
                batch head_index query_pos key_pos -> \
                batch query_pos head_index d_head",
                v,
                pattern,
            )
        )
        return z

    def apply_causal_mask(
        self,
        attn_scores: Float[
            torch.Tensor, "batch head_index pos pos_plus_past_kv_pos_offset"
        ],
        past_kv_pos_offset: int = 0,
        attention_mask: Optional[Int[torch.Tensor, "batch offset_pos"]] = None,
    ):
        # The query context length is the number of positions we take queries from - if not using a past_kv_cache this is just the context length (for the current prompt), but if we're caching it can be different.
        query_ctx_length = attn_scores.size(-2)
        # The key context length is the number of positions in the past - this includes all positions in the cache
        # If not caching, query_ctx_length == key_ctx_length
        key_ctx_length = attn_scores.size(-1)

        assert (
            query_ctx_length + past_kv_pos_offset == key_ctx_length
        ), f"query_ctx_length {query_ctx_length} + past_kv_pos_offset {past_kv_pos_offset} != key_ctx_length {key_ctx_length} - you likely have a bug."

        # Index back to front to ensure local attention works
        final_mask = self.mask[
            None, None, -query_ctx_length:, -key_ctx_length:
        ]  # [1, 1, pos, pos]
        if attention_mask is not None:
            # Apply a causal mask to the attention scores considering the padding
            einsum_str = "batch head pos offset_pos, batch offset_pos -> batch head pos offset_pos"
            final_mask = einops.einsum(final_mask, attention_mask, einsum_str).bool()

        return torch.where(final_mask, attn_scores, self.IGNORE)

    def calculate_sin_cos_rotary(
        self,
        rotary_dim: int,
        n_ctx: int,
        base: int = 10000,
        dtype: torch.dtype = torch.float32,
    ) -> Tuple[
        Float[torch.Tensor, "n_ctx rotary_dim"], Float[torch.Tensor, "n_ctx rotary_dim"]
    ]:
        """
        Calculate the sine and cosine waves to use in a rotary embedding. See https://blog.eleuther.ai/rotary-embeddings/ for details

        Note: For some inexplicable reason, in GPT-J each ADJACENT pair of elements in k and q are rotated, in GPT-NeoX the pair of elements at k and k+n//2 are rotated (ie folding the full length in half, and then looking at pairs accordingly). I have absolutely no clue why, it should be completely equivalent.
        To resolve this, I've coded it to default to the GPT-J mode, but to explicitly check whether it's GPT-NeoX and then do the GPT-NeoX thing if it is.
        """
        high_precision = torch.float32 if dtype != torch.float64 else torch.float64
        pos = torch.arange(n_ctx, dtype=high_precision)
        dim = torch.arange(rotary_dim // 2, dtype=high_precision)

        # A set of frequencies evenly spaced in log space
        freq = base ** (dim / (rotary_dim / 2))
<<<<<<< HEAD
        if self.cfg.original_architecture in [
            "GPTNeoXForCausalLM",
            "LlamaForCausalLM",
            "MistralForCausalLM",
        ]:
            freq = einops.repeat(freq, "d -> (2 d)")
        else:
=======
        if self.cfg.rotary_adjacent_pairs:
>>>>>>> a5147bae
            freq = einops.repeat(freq, "d -> (d 2)")
        else:
            freq = einops.repeat(freq, "d -> (2 d)")
        # Create a n_ctx x rotary_dim tensor, where each column is an arithmetic sequence of angles in that frequency
        angles = pos[:, None] / freq[None, :]
        return torch.sin(angles).to(dtype), torch.cos(angles).to(dtype)

    def rotate_every_two(
        self, x: Float[torch.Tensor, "... rotary_dim"]
    ) -> Float[torch.Tensor, "... rotary_dim"]:
        """
        Rotary helper function, splits x into blocks of size 2 along the final axis and maps [x0, x1] to [-x1, x0]

        The final axis of x must have even length.

        GPT-NeoX and GPT-J do rotary subtly differently, see calculate_sin_cos_rotary for details.
        """
        rot_x = x.clone()
<<<<<<< HEAD
        if self.cfg.original_architecture in [
            "GPTNeoXForCausalLM",
            "LlamaForCausalLM",
            "MistralForCausalLM",
        ]:
=======
        if self.cfg.rotary_adjacent_pairs:
            rot_x[..., ::2] = -x[..., 1::2]
            rot_x[..., 1::2] = x[..., ::2]
        else:
>>>>>>> a5147bae
            n = x.size(-1) // 2
            rot_x[..., :n] = -x[..., n:]
            rot_x[..., n:] = x[..., :n]

        return rot_x

    def apply_rotary(
        self,
        x: Float[torch.Tensor, "batch pos head_index d_head"],
        past_kv_pos_offset=0,
        attention_mask: Optional[Int[torch.Tensor, "batch offset_pos"]] = None,
    ) -> Float[torch.Tensor, "batch pos head_index d_head"]:
        # Only apply rotary to first rotary_dim dimensions (eg, if rotary_dim=64 and d_head=256, only apply to first 1/4 of dimensions)
        x_pos = x.size(1)
        x_rot = x[..., : self.cfg.rotary_dim]
        x_pass = x[..., self.cfg.rotary_dim :]
        x_flip = self.rotate_every_two(x_rot)

        if attention_mask is None:
            rotary_cos = self.rotary_cos[
                None, past_kv_pos_offset : past_kv_pos_offset + x_pos, None, :
            ]
            rotary_sin = self.rotary_sin[
                None, past_kv_pos_offset : past_kv_pos_offset + x_pos, None, :
            ]
            x_rotated = x_rot * rotary_cos + x_flip * rotary_sin
        else:
            offset_position_ids = get_offset_position_ids(
                past_kv_pos_offset, attention_mask
            )
            mask_rotary_cos = self.rotary_cos[offset_position_ids, None, :]
            mask_rotary_sin = self.rotary_sin[offset_position_ids, None, :]
            x_rotated = x_rot * mask_rotary_cos + x_flip * mask_rotary_sin

        return torch.cat([x_rotated, x_pass], dim=-1)

    @staticmethod
    def create_alibi_slope(
        n_ctx: int, device: torch.device = None
    ) -> Float[torch.Tensor, "query key"]:
        """Create an ALiBi Slope Matrix.

        Create the slope matrix used in ALiBi, before it is multiplied by the head-specific scalar.

        See :meth:`create_alibi_bias` for the full ALiBi bias calculation.

        Examples:

        >>> Attention.create_alibi_slope(3)
        tensor([[ 0.,  0.,  0.],
                [-1.,  0.,  0.],
                [-2., -1.,  0.]])

        >>> Attention.create_alibi_slope(4)
        tensor([[ 0.,  0.,  0.,  0.],
                [-1.,  0.,  0.,  0.],
                [-2., -1.,  0.,  0.],
                [-3., -2., -1.,  0.]])

        Args:
            n_ctx: The maximum number of tokens in a prompt.

        Returns:
            A tensor of shape (n_ctx, n_ctx), where the upper triangle is zero and the lower
            triangle is decreasing by a constant slope of 1 (towards the bottom left corner).
        """
        # set rows as [[0,1,2...]]
        rows = torch.arange(n_ctx, device=device).unsqueeze(0)

        # Set cols as [[0],[1],[2]...]
        cols = torch.arange(n_ctx, device=device).unsqueeze(1)

        # Use broadcasting to create the desired lower triangular part of the matrix
        slope_matrix = rows - cols

        # Use the clamp method to set all positive values (upper right triangle) to
        return slope_matrix.clamp(max=0).to(torch.float32)

    @staticmethod
    def create_alibi_multipliers(
        n_heads: int, device: torch.device = None
    ) -> Float[torch.Tensor, "head_idx"]:
        """Create the ALiBi Scalar Multipliers for each Head.

        For n heads, the set of multipliers (m) is the geometric sequence that starts at 2^(-8/n), and
        uses that same value as its ratio. For example, with 8 heads the values would be [1/(2^1),
        1/(2^2), ... , 1/(2^8)]. With 16 heads the values would be [1/(2^0.5), 1/(2^1), ... , 1/(2^8)].

        See :meth:`create_alibi_bias` for the full ALiBi bias calculation.

        Examples:

        >>> Attention.create_alibi_multipliers(8)
        tensor([0.5000, 0.2500, 0.1250, 0.0625, 0.0312, 0.0156, 0.0078, 0.0039])

        >>> Attention.create_alibi_multipliers(16)
        tensor([0.7071, 0.5000, 0.3536, 0.2500, 0.1768, 0.1250, 0.0884, 0.0625, 0.0442, 0.0312,
                0.0221, 0.0156, 0.0110, 0.0078, 0.0055, 0.0039])

        Args:
            n_heads: The number of heads in a layer.
            device: The device to create the tensor on.

        Returns:
            A tensor of shape (n_heads,) containing the scalar multiplier for each head.
        """
        # Calculate the starting value
        start = 2 ** (-8 / n_heads)

        # Generate the indices [0, 1, ..., n_heads-1]
        indices = torch.arange(n_heads, device=device)

        # Compute the multipliers, with the starting value being the same as the ratio
        multipliers = start * (start**indices)

        return multipliers

    @staticmethod
    def create_alibi_bias(
        n_heads: int, n_ctx: int, device: torch.device = None
    ) -> Float[torch.Tensor, "head_idx query key"]:
        """Create the ALiBi Bias for all Heads.

        Calculate the ALiBi bias (https://arxiv.org/pdf/2108.12409.pdf) for all heads in a layer.

        The broad idea behind ALiBi is to remove the positional encoding from the original transformer
        model, and instead apply a bias to each attention score. This bias is proportional to the
        distance between the query and key (i.e. it encourage paying less attention to more distant
        tokens), and is added to the attention scores before the softmax. It is used in models such as
        Bloom.

        Examples:

        >>> Attention.create_alibi_bias(2, 4, torch.device('cpu'))
        tensor([[[ 0.0000,  0.0000,  0.0000,  0.0000],
            [-0.0625,  0.0000,  0.0000,  0.0000],
            [-0.1250, -0.0625,  0.0000,  0.0000],
            [-0.1875, -0.1250, -0.0625,  0.0000]],
            [[ 0.0000,  0.0000,  0.0000,  0.0000],
            [-0.0039,  0.0000,  0.0000,  0.0000],
            [-0.0078, -0.0039,  0.0000,  0.0000],
            [-0.0117, -0.0078, -0.0039,  0.0000]]])

        Args:
            n_heads: The number of heads in a layer.
            n_ctx: The maximum number of tokens in a prompt.
            device: The device to create the tensor on.

        Returns:
            The ALiBi bias that should be added to the attention scores before the softmax.
        """
        # Create the slope matrix
        slope: Float[torch.Tensor, "query key"] = Attention.create_alibi_slope(
            n_ctx, device
        )

        # Create the scalar multiplier for each head.
        multipliers: Float[
            torch.Tensor, "head_idx"
        ] = Attention.create_alibi_multipliers(n_heads, device)

        # The ALiBi bias is then m * slope_matrix
        alibi_bias = torch.einsum("ij,k->kij", slope, multipliers)

        return alibi_bias


# Attention
class Attention(AbstractAttention):
    def __init__(
        self,
        cfg: Union[Dict, HookedTransformerConfig],
        attn_type: str = "global",
        layer_id: Optional[int] = None,
    ):
        """Attention Block - params have shape [head_index, d_model, d_head] (or [head_index, d_head, d_model] for W_O) and multiply on the right. attn_scores refers to query key dot product immediately before attention softmax

        Convention: All attention pattern-style matrices have shape [batch, head_index, query_pos, key_pos]

        Args:
            cfg (Union[Dict, HookedTransformerConfig]): Config
            attn_type (str, optional): "global" or "local", used by GPT-Neo. Local attention means the model can only attend back cfg.window_size tokens (here, 256). Not used by any other model at the moment. Defaults to "global".
            layer_id (int, optional): The index of the current layer. Used by the Mistal models (labelled here as stanford-gpt2) to scale down attention scores pre softmax for numerical stability reasons by 1/(layer_id+1). Defaults to None.
        """
        super().__init__(cfg, attn_type, layer_id)
        if isinstance(cfg, Dict):
            cfg = HookedTransformerConfig.from_dict(cfg)
        self.cfg = cfg
        self.W_K = nn.Parameter(
            torch.empty(
                self.cfg.n_heads, self.cfg.d_model, self.cfg.d_head, dtype=cfg.dtype
            )
        )
        self.W_V = nn.Parameter(
            torch.empty(
                self.cfg.n_heads, self.cfg.d_model, self.cfg.d_head, dtype=cfg.dtype
            )
        )
        self.b_K = nn.Parameter(
            torch.zeros(self.cfg.n_heads, self.cfg.d_head, dtype=cfg.dtype)
        )
        self.b_V = nn.Parameter(
            torch.zeros(self.cfg.n_heads, self.cfg.d_head, dtype=cfg.dtype)
        )


class GroupedQueryAttention(AbstractAttention):
    def __init__(
        self,
        cfg: Union[Dict, HookedTransformerConfig],
        attn_type: str = "global",
        layer_id: Union[int, None] = None,
    ):
        """Grouped Query Attention Block - see https://arxiv.org/abs/2305.13245v2 for details.
        Similar to regular attention, W_Q, W_K, and W_V all have shape [head_index, d_model, d_head] and W_Q has shape [head_index, d_head, d_model].
        However, under the hood the key and value weights _W_K and _W_V are stored with shape [n_key_value_heads, d_model, d_head] and are expanded when the corresponding properties' getter is called.
        Similarly, during a forward pass, initially K and V are kept in shapes [batch, pos, n_key_value_heads, d_head] and will only be expanded to shapes [batch, pos, n_heads, d_head]
        using torch.repeat_interleave when the attention pattern and z-scores are calculated.

        Args:
            cfg (Union[Dict, HookedTransformerConfig]): Config
            attn_type (str, optional): "global" or "local", used by GPT-Neo. Local attention means the model can only attend back cfg.window_size tokens (here, 256). Not used by any other model at the moment. Defaults to "global".
            layer_id (int, optional): The index of the current layer. Used by the Mistal models (labelled here as stanford-gpt2) to scale down attention scores pre softmax for numerical stability reasons by 1/(layer_id+1). Defaults to None.
        """
        if isinstance(cfg, Dict):
            cfg = HookedTransformerConfig.from_dict(cfg)
        assert cfg.n_key_value_heads is not None
        super().__init__(cfg, attn_type, layer_id)
        self.repeat_kv_heads = cfg.n_heads // cfg.n_key_value_heads
        self._W_K = nn.Parameter(
            torch.empty(
                cfg.n_key_value_heads,
                self.cfg.d_model,
                self.cfg.d_head,
                dtype=cfg.dtype,
            )
        )
        self._W_V = nn.Parameter(
            torch.empty(
                cfg.n_key_value_heads,
                self.cfg.d_model,
                self.cfg.d_head,
                dtype=cfg.dtype,
            )
        )
        self._b_K = nn.Parameter(
            torch.zeros(cfg.n_key_value_heads, self.cfg.d_head, dtype=cfg.dtype)
        )
        self._b_V = nn.Parameter(
            torch.zeros(cfg.n_key_value_heads, self.cfg.d_head, dtype=cfg.dtype)
        )

    @property
    def W_K(self):
        return torch.repeat_interleave(self._W_K, dim=0, repeats=self.repeat_kv_heads)

    @W_K.setter
    def W_K(self, value):
        self._W_K = value

    @property
    def W_V(self):
        return torch.repeat_interleave(self._W_V, dim=0, repeats=self.repeat_kv_heads)

    @W_V.setter
    def W_V(self, value):
        self._W_V = value

    @property
    def b_K(self):
        return torch.repeat_interleave(self._b_K, dim=0, repeats=self.repeat_kv_heads)

    @b_K.setter
    def b_K(self, value):
        self._b_K = value

    @property
    def b_V(self):
        return torch.repeat_interleave(self._b_V, dim=0, repeats=self.repeat_kv_heads)

    @b_V.setter
    def b_V(self, value):
        self._b_V = value

    def calculate_qkv_matrices(
        self,
        query_input: Union[
            Float[torch.Tensor, "batch pos d_model"],
            Float[torch.Tensor, "batch pos head_index d_model"],
        ],
        key_input: Union[
            Float[torch.Tensor, "batch pos d_model"],
            Float[torch.Tensor, "batch pos kv_head_index d_model"],
        ],
        value_input: Union[
            Float[torch.Tensor, "batch pos d_model"],
            Float[torch.Tensor, "batch pos kv_head_index d_model"],
        ],
    ) -> Tuple[
        Float[torch.Tensor, "batch pos head_index d_head"],
        Float[torch.Tensor, "batch pos kv_head_index d_head"],
        Float[torch.Tensor, "batch pos kv_head_index d_head"],
    ]:
        """Calculate the Q, K, and V matrices for grouped query attention.
        This function uses the unexpanded weights _W_K and _W_V to calculate K and V.

        Args:
        query_input (Union[Float[torch.Tensor, "batch pos d_model"], Float[torch.Tensor, "batch pos head_index d_model"]]):
            The input tensor for the query projection.
        key_input (Union[Float[torch.Tensor, "batch pos d_model"], Float[torch.Tensor, "batch pos kv_head_index d_model"]]):
            The input tensor for the key projection. Note that is has as many head dimensions as the GPA block has key-value heads.
        value_input (Union[Float[torch.Tensor, "batch pos d_model"], Float[torch.Tensor, "batch pos kv_head_index d_model"]]):
            The input tensor for the value projection. Note that is has as many head dimensions as the GPA block has key-value heads.

        Returns:
        Tuple[Float[torch.Tensor, "batch pos head_index d_head"],
              Float[torch.Tensor, "batch pos kv_head_index d_head"],
              Float[torch.Tensor, "batch pos kv_head_index d_head"]]:
        A tuple containing the Q, K, and V matrices with the specified shapes.
        """
        if self.cfg.use_split_qkv_input or self.cfg.use_attn_in:
            qkv_einops_string = "batch pos kv_head_index d_model"
        else:
            qkv_einops_string = "batch pos d_model"

        q = self.hook_q(
            einsum(
                f"{qkv_einops_string}, head_index d_model d_head \
                -> batch pos head_index d_head",
                query_input,
                self.W_Q,
            )
            + self.b_Q
        )  # [batch, pos, head_index, d_head]
        k = self.hook_k(
            einsum(
                f"{qkv_einops_string}, kv_head_index d_model d_head \
                -> batch pos kv_head_index d_head",
                key_input,
                self._W_K,
            )
            + self._b_K
        )  # [batch, pos, head_index, d_head]
        v = self.hook_v(
            einsum(
                f"{qkv_einops_string}, kv_head_index d_model d_head \
                -> batch pos kv_head_index d_head",
                value_input,
                self._W_V,
            )
            + self._b_V
        )  # [batch, pos, head_index, d_head]
        return q, k, v

    def calculate_attention_scores(
        self,
        q: Float[torch.Tensor, "batch query_pos head_index d_head"],
        k: Float[torch.Tensor, "batch key_pos kv_head_index d_head"],
    ) -> Float[torch.Tensor, "batch head_index query_pos key_pos"]:
        """Calculate attention scores from Q and the unexpanded K matrix.
        K will be expaned from [batch, pos, n_key_value_head, d_head] to [batch, pos, n_query_heads, d_head] using torch.repeat_interleave.

        Args:
        q (Float[torch.Tensor, "batch query_pos head_index d_head"]): The Q tensor.
        k (Float[torch.Tensor, "batch key_pos kv_head_index d_head"]): The K tensor.

        Returns:
            Float[torch.Tensor, "batch head_index query_pos key_pos"]: The attention scores.
        """
        k = torch.repeat_interleave(k, dim=2, repeats=self.repeat_kv_heads)
        return super().calculate_attention_scores(q, k)

    def calculate_z_scores(
        self,
        v: Float[torch.Tensor, "batch key_pos kv_head_index d_head"],
        pattern: Float[torch.Tensor, "batch head_index query_pos key_pos"],
    ) -> Float[torch.Tensor, "batch query_pos head_index d_head"]:
        """Calculate z scores from the attention pattern and the unexpanded V matrix.
        V will be expaned from [batch, pos, n_key_value_head, d_head] to [batch, pos, n_query_heads, d_head] using torch.repeat_interleave.

        Args:
        v (Float[torch.Tensor, "batch query_pos head_index d_head"]): The V tensor.
        pattern (Float[torch.Tensor, "batch key_pos kv_head_index d_head"]): The attention pattern.

        Returns:
            Float[torch.Tensor, "batch head_index query_pos key_pos"]: The z scores.
        """
        v = torch.repeat_interleave(v, dim=2, repeats=self.repeat_kv_heads)
        return super().calculate_z_scores(v, pattern)


# MLP Layers
class MLP(nn.Module):
    def __init__(self, cfg: Union[Dict, HookedTransformerConfig]):
        super().__init__()
        if isinstance(cfg, Dict):
            cfg = HookedTransformerConfig.from_dict(cfg)
        self.cfg = cfg
        self.W_in = nn.Parameter(
            torch.empty(self.cfg.d_model, self.cfg.d_mlp, dtype=cfg.dtype)
        )
        self.b_in = nn.Parameter(torch.zeros(self.cfg.d_mlp, dtype=cfg.dtype))
        self.W_out = nn.Parameter(
            torch.empty(self.cfg.d_mlp, self.cfg.d_model, dtype=cfg.dtype)
        )
        self.b_out = nn.Parameter(torch.zeros(self.cfg.d_model, dtype=cfg.dtype))

        self.hook_pre = HookPoint()  # [batch, pos, d_mlp]
        self.hook_post = HookPoint()  # [batch, pos, d_mlp]

        if self.cfg.act_fn == "relu":
            self.act_fn = F.relu
        elif self.cfg.act_fn == "gelu":
            self.act_fn = F.gelu
        elif self.cfg.act_fn == "silu":
            self.act_fn = F.silu
        elif self.cfg.act_fn == "gelu_new":
            self.act_fn = gelu_new
        elif self.cfg.act_fn == "gelu_fast":
            self.act_fn = gelu_fast
        elif self.cfg.act_fn == "solu_ln":
            self.act_fn = solu
            # Hook taken between activation and layer norm
            self.hook_mid = HookPoint()  # [batch, pos, d_mlp]
            if self.cfg.normalization_type == "LN":
                self.ln = LayerNorm(self.cfg, self.cfg.d_mlp)
            else:
                self.ln = LayerNormPre(self.cfg)

        else:
            raise ValueError(f"Invalid activation function name: {self.cfg.act_fn}")

    def forward(
        self, x: Float[torch.Tensor, "batch pos d_model"]
    ) -> Float[torch.Tensor, "batch pos d_model"]:
        # Technically, all these einsums could be done with a single matmul, but this is more readable.
        pre_act = self.hook_pre(
            einsum("batch pos d_model, d_model d_mlp -> batch pos d_mlp", x, self.W_in)
            + self.b_in
        )  # [batch, pos, d_mlp]
        if not self.cfg.act_fn.endswith("_ln"):
            post_act = self.hook_post(self.act_fn(pre_act))  # [batch, pos, d_mlp]
        else:
            mid_act = self.hook_mid(self.act_fn(pre_act))  # [batch, pos, d_mlp]
            post_act = self.hook_post(self.ln(mid_act))
        return (
            einsum(
                "batch pos d_mlp, d_mlp d_model -> batch pos d_model",
                post_act,
                self.W_out,
            )
            + self.b_out
        )


# TODO
# not sure whether to fold this into MLP or not
class GatedMLP(nn.Module):
    """
    The equation of a gated MLP:
    pre = x @ W_gate
    pre_linear = x @ W_in
    post = Gelu(pre) * (pre_linear) + b_in
    mlp_out = post @ W_out + b_out

    In one equation, mlp_out = (Gelu(x @ W_gate) * (x @ W_in) + b_in) @ W_out + b_out
    """

    def __init__(self, cfg: Union[Dict, HookedTransformerConfig]):
        super().__init__()
        if isinstance(cfg, Dict):
            cfg = HookedTransformerConfig.from_dict(cfg)
        self.cfg = cfg
        self.W_in = nn.Parameter(
            torch.empty(self.cfg.d_model, self.cfg.d_mlp, dtype=cfg.dtype)
        )
        self.W_gate = nn.Parameter(
            torch.empty(self.cfg.d_model, self.cfg.d_mlp, dtype=cfg.dtype)
        )
        self.b_in = nn.Parameter(torch.zeros(self.cfg.d_mlp, dtype=cfg.dtype))
        self.W_out = nn.Parameter(
            torch.empty(self.cfg.d_mlp, self.cfg.d_model, dtype=cfg.dtype)
        )
        self.b_out = nn.Parameter(torch.zeros(self.cfg.d_model, dtype=cfg.dtype))

        # hook on gate output but before act_fn
        self.hook_pre = HookPoint()  # [batch, pos, d_mlp]
        # hook on the linear component of the input
        self.hook_pre_linear = HookPoint()  # [batch, pos, d_mlp]
        # hook on act_fn(gate_output) * W_in(x) + b_in
        self.hook_post = HookPoint()  # [batch, pos, d_mlp]

        if self.cfg.act_fn == "relu":
            self.act_fn = F.relu
        elif self.cfg.act_fn == "gelu":
            self.act_fn = F.gelu
        elif self.cfg.act_fn == "silu":
            self.act_fn = F.silu
        elif self.cfg.act_fn == "gelu_new":
            self.act_fn = gelu_new
        elif self.cfg.act_fn == "gelu_fast":
            self.act_fn = gelu_fast
        elif self.cfg.act_fn == "solu_ln":
            self.act_fn = solu
            # Hook taken between activation and layer norm
            self.hook_mid = HookPoint()  # [batch, pos, d_mlp]
            if self.cfg.normalization_type == "LN":
                self.ln = LayerNorm(self.cfg, self.cfg.d_mlp)
            else:
                self.ln = LayerNormPre(self.cfg)

        else:
            raise ValueError(f"Invalid activation function name: {self.cfg.act_fn}")

    def forward(
        self, x: Float[torch.Tensor, "batch pos d_model"]
    ) -> Float[torch.Tensor, "batch pos d_model"]:
        # Technically, all these einsums could be done with a single matmul, but this is more readable.
        pre_act = self.hook_pre(
            einsum(
                "batch pos d_model, d_model d_mlp -> batch pos d_mlp", x, self.W_gate
            )
        )  # [batch, pos, d_mlp]
        if not self.cfg.act_fn.endswith("_ln"):
            pre_linear = self.hook_pre_linear(
                einsum(
                    "batch pos d_model, d_model d_mlp -> batch pos d_mlp", x, self.W_in
                )
            )
            post_act = self.hook_post(
                (self.act_fn(pre_act) * pre_linear) + self.b_in
            )  # [batch, pos, d_mlp]
        else:
            mid_act = self.hook_mid(self.act_fn(pre_act))  # [batch, pos, d_mlp]
            post_act = self.hook_post(self.ln(mid_act))
        return (
            einsum(
                "batch pos d_mlp, d_mlp d_model -> batch pos d_model",
                post_act,
                self.W_out,
            )
            + self.b_out
        )


# Transformer Block
class TransformerBlock(nn.Module):
    def __init__(self, cfg: Union[Dict, HookedTransformerConfig], block_index):
        super().__init__()
        if isinstance(cfg, Dict):
            cfg = HookedTransformerConfig.from_dict(cfg)
        self.cfg = cfg
        if self.cfg.normalization_type == "LN":
            self.ln1 = LayerNorm(cfg)
            if not self.cfg.attn_only:
                self.ln2 = LayerNorm(cfg)
        elif self.cfg.normalization_type == "LNPre":
            # We've folded in LayerNorm weights, so just need the center + scale parts
            self.ln1 = LayerNormPre(cfg)
            if not self.cfg.attn_only:
                self.ln2 = LayerNormPre(cfg)
        elif self.cfg.normalization_type == "RMS":
            self.ln1 = RMSNorm(cfg)
            if not self.cfg.attn_only:
                self.ln2 = RMSNorm(cfg)
        elif self.cfg.normalization_type == "RMSPre":
            self.ln1 = RMSNormPre(cfg)
            if not self.cfg.attn_only:
                self.ln2 = RMSNormPre(cfg)
        elif self.cfg.normalization_type is None:
            self.ln1 = nn.Identity()
            if not self.cfg.attn_only:
                self.ln2 = nn.Identity()
        else:
            logging.warning(
                f"Invalid normalization_type passed in {self.cfg.normalization_type}"
            )

        attention = (
            Attention if self.cfg.n_key_value_heads is None else GroupedQueryAttention
        )
        if not self.cfg.use_local_attn:
            self.attn = attention(cfg, "global", block_index)
        else:
            assert self.cfg.attn_types is not None
            attn_type = self.cfg.attn_types[block_index]
            self.attn = attention(cfg, attn_type, block_index)
        if not self.cfg.attn_only:
            if self.cfg.gated_mlp:
                self.mlp = GatedMLP(cfg)
            else:
                self.mlp = MLP(cfg)

        self.hook_attn_in = HookPoint()  # [batch, pos, n_heads, d_model]
        self.hook_q_input = HookPoint()  # [batch, pos, n_heads, d_model]
        self.hook_k_input = HookPoint()  # [batch, pos, n_heads, d_model]
        self.hook_v_input = HookPoint()  # [batch, pos, n_heads, d_model]
        self.hook_mlp_in = HookPoint()  # [batch, pos, d_model]

        self.hook_attn_out = HookPoint()  # [batch, pos, d_model]
        self.hook_mlp_out = HookPoint()  # [batch, pos, d_model]

        self.hook_resid_pre = HookPoint()  # [batch, pos, d_model]
        if not self.cfg.attn_only and not self.cfg.parallel_attn_mlp:
            self.hook_resid_mid = HookPoint()  # [batch, pos, d_model]
        self.hook_resid_post = HookPoint()  # [batch, pos, d_model]

    def forward(
        self,
        resid_pre: Float[torch.Tensor, "batch pos d_model"],
        shortformer_pos_embed: Optional[
            Float[torch.Tensor, "batch pos d_model"]
        ] = None,
        past_kv_cache_entry: Optional[HookedTransformerKeyValueCacheEntry] = None,
        attention_mask: Optional[Int[torch.Tensor, "batch offset_pos"]] = None,
    ) -> Float[torch.Tensor, "batch pos d_model"]:
        """A single Transformer block.

        Args:
            resid_pre (torch.Tensor): The residual stream - shape [batch, pos, d_model]
            cache (HookedTransformerKeyValueCache): A cache of previous keys and values, used only when generating text. Defaults to None.
            shortformer_pos_embed (torch.Tensor, optional): Only used for positional_embeddings_type == "shortformer". The positional embeddings. See HookedTransformerConfig for details. Defaults to None.
            attention_mask (torch.Tensor, optional): The attention mask for padded tokens. Defaults to None.

        Returns:
            _type_: _description_
        """
        resid_pre = self.hook_resid_pre(resid_pre)  # [batch, pos, d_model]

        def add_head_dimension(
            tensor: Float[torch.Tensor, "batch pos d_model"],
            clone_tensor=True,
            # `einops.repeat` uses a view in torch, so we generally clone the tensor to avoid using shared storage for each head entry
        ):
            repeated_tensor = einops.repeat(
                tensor,
                "batch pos d_model -> batch pos n_heads d_model",
                n_heads=self.cfg.n_heads,
            )
            if clone_tensor:
                return repeated_tensor.clone()
            else:
                return repeated_tensor

        if self.cfg.use_attn_in or self.cfg.use_split_qkv_input:
            # We're adding a head dimension
            attn_in = add_head_dimension(resid_pre, clone_tensor=False)
            if shortformer_pos_embed is not None:
                shortformer_pos_embed = add_head_dimension(shortformer_pos_embed)
        else:
            attn_in = resid_pre

        if self.cfg.use_attn_in:
            attn_in = self.hook_attn_in(attn_in.clone())

        if self.cfg.use_split_qkv_input:
            query_input = self.hook_q_input(attn_in.clone())
            key_input = self.hook_k_input(attn_in.clone())
            value_input = self.hook_v_input(attn_in.clone())
        else:
            query_input = attn_in
            key_input = attn_in
            value_input = attn_in

        attn_out = self.hook_attn_out(
            # hook the residual stream states that are used to calculate the
            # queries, keys and values, independently.
            # Then take the layer norm of these inputs, and pass these to the attention module.
            self.attn(
                query_input=self.ln1(query_input)
                + (0.0 if shortformer_pos_embed is None else shortformer_pos_embed),
                key_input=self.ln1(key_input)
                + (0.0 if shortformer_pos_embed is None else shortformer_pos_embed),
                value_input=self.ln1(value_input),
                past_kv_cache_entry=past_kv_cache_entry,
                attention_mask=attention_mask,
            )
        )  # [batch, pos, d_model]
        if not self.cfg.attn_only and not self.cfg.parallel_attn_mlp:
            resid_mid = self.hook_resid_mid(
                resid_pre + attn_out
            )  # [batch, pos, d_model]
            mlp_in = (
                resid_mid
                if not self.cfg.use_hook_mlp_in
                else self.hook_mlp_in(resid_mid.clone())
            )
            normalized_resid_mid = self.ln2(mlp_in)
            mlp_out = self.hook_mlp_out(
                self.mlp(normalized_resid_mid)
            )  # [batch, pos, d_model]
            resid_post = self.hook_resid_post(
                resid_mid + mlp_out
            )  # [batch, pos, d_model]
        elif self.cfg.parallel_attn_mlp:
            # Dumb thing done by GPT-J, both MLP and Attn read from resid_pre and write to resid_post, no resid_mid used.
            # In GPT-J, LN1 and LN2 are tied, in GPT-NeoX they aren't.
            normalized_resid_pre_2 = self.ln2(
                resid_pre
                if not self.cfg.use_hook_mlp_in
                else self.hook_mlp_in(resid_pre.clone())
            )
            mlp_out = self.hook_mlp_out(
                self.mlp(normalized_resid_pre_2)
            )  # [batch, pos, d_model]
            resid_post = self.hook_resid_post(
                resid_pre + attn_out + mlp_out
            )  # [batch, pos, d_model]
        else:
            resid_post = self.hook_resid_post(
                resid_pre + attn_out
            )  # [batch, pos, d_model]
        return resid_post


class BertBlock(nn.Module):
    """
    BERT Block. Similar to the TransformerBlock, except that the LayerNorms are applied after the attention and MLP, rather than before.
    """

    def __init__(self, cfg: HookedTransformerConfig):
        super().__init__()
        self.cfg = cfg

        self.attn = Attention(cfg)
        self.ln1 = LayerNorm(cfg)
        self.mlp = MLP(cfg)
        self.ln2 = LayerNorm(cfg)

        self.hook_q_input = HookPoint()  # [batch, pos, n_heads, d_model]
        self.hook_k_input = HookPoint()  # [batch, pos, n_heads, d_model]
        self.hook_v_input = HookPoint()  # [batch, pos, n_heads, d_model]

        self.hook_attn_out = HookPoint()  # [batch, pos, d_model]
        self.hook_mlp_in = HookPoint()  # [batch, pos, d_model]
        self.hook_mlp_out = HookPoint()  # [batch, pos, d_model]
        self.hook_resid_pre = HookPoint()  # [batch, pos, d_model]
        self.hook_resid_mid = HookPoint()  # [batch, pos, d_model]
        self.hook_resid_post = HookPoint()  # [batch, pos, d_model]
        self.hook_normalized_resid_post = HookPoint()  # [batch, pos, d_model]

    def forward(
        self,
        resid_pre: Float[torch.Tensor, "batch pos d_model"],
        additive_attention_mask: Optional[Float[torch.Tensor, "batch 1 1 pos"]] = None,
    ):
        resid_pre = self.hook_resid_pre(resid_pre)

        query_input = resid_pre
        key_input = resid_pre
        value_input = resid_pre

        if self.cfg.use_split_qkv_input:

            def add_head_dimension(tensor):
                return einops.repeat(
                    tensor,
                    "batch pos d_model -> batch pos n_heads d_model",
                    n_heads=self.cfg.n_heads,
                ).clone()

            query_input = self.hook_q_input(add_head_dimension(query_input))
            key_input = self.hook_k_input(add_head_dimension(key_input))
            value_input = self.hook_v_input(add_head_dimension(value_input))

        attn_out = self.hook_attn_out(
            self.attn(
                query_input,
                key_input,
                value_input,
                additive_attention_mask=additive_attention_mask,
            )
        )
        resid_mid = self.hook_resid_mid(resid_pre + attn_out)

        mlp_in = (
            resid_mid
            if not self.cfg.use_hook_mlp_in
            else self.hook_mlp_in(resid_mid.clone())
        )
        normalized_resid_mid = self.ln1(mlp_in)
        mlp_out = self.hook_mlp_out(self.mlp(normalized_resid_mid))
        resid_post = self.hook_resid_post(normalized_resid_mid + mlp_out)
        normalized_resid_post = self.hook_normalized_resid_post(self.ln2(resid_post))

        return normalized_resid_post<|MERGE_RESOLUTION|>--- conflicted
+++ resolved
@@ -755,17 +755,7 @@
 
         # A set of frequencies evenly spaced in log space
         freq = base ** (dim / (rotary_dim / 2))
-<<<<<<< HEAD
-        if self.cfg.original_architecture in [
-            "GPTNeoXForCausalLM",
-            "LlamaForCausalLM",
-            "MistralForCausalLM",
-        ]:
-            freq = einops.repeat(freq, "d -> (2 d)")
-        else:
-=======
         if self.cfg.rotary_adjacent_pairs:
->>>>>>> a5147bae
             freq = einops.repeat(freq, "d -> (d 2)")
         else:
             freq = einops.repeat(freq, "d -> (2 d)")
@@ -784,18 +774,10 @@
         GPT-NeoX and GPT-J do rotary subtly differently, see calculate_sin_cos_rotary for details.
         """
         rot_x = x.clone()
-<<<<<<< HEAD
-        if self.cfg.original_architecture in [
-            "GPTNeoXForCausalLM",
-            "LlamaForCausalLM",
-            "MistralForCausalLM",
-        ]:
-=======
         if self.cfg.rotary_adjacent_pairs:
             rot_x[..., ::2] = -x[..., 1::2]
             rot_x[..., 1::2] = x[..., ::2]
         else:
->>>>>>> a5147bae
             n = x.size(-1) // 2
             rot_x[..., :n] = -x[..., n:]
             rot_x[..., n:] = x[..., :n]
