<<<<<<< HEAD
from typing import Callable
=======
from collections.abc import Callable
from typing import Optional
>>>>>>> 4b1e7cd1

import einops
import torch

from .base_weight_conversion import BaseWeightConversion


class RearrangeWeightConversion(BaseWeightConversion):
    def __init__(
        self,
        pattern: str,
<<<<<<< HEAD
        input_filter: Callable | None = None,
        output_filter: Callable | None = None,
        **axes_lengths,
=======
        input_filter: Optional[Callable] = None,
        output_filter: Optional[Callable] = None,
        **axes_lengths
>>>>>>> 4b1e7cd1
    ):
        super().__init__(input_filter=input_filter, output_filter=output_filter)
        self.pattern = pattern
        self.axes_lengths = axes_lengths

    def handle_conversion(self, input_value: torch.Tensor) -> torch.Tensor:
        return einops.rearrange(input_value, self.pattern, **self.axes_lengths)

    def __repr__(self):
        return f'Is a rearrange operation with the pattern "{self.pattern}"'<|MERGE_RESOLUTION|>--- conflicted
+++ resolved
@@ -1,9 +1,5 @@
-<<<<<<< HEAD
-from typing import Callable
-=======
 from collections.abc import Callable
 from typing import Optional
->>>>>>> 4b1e7cd1
 
 import einops
 import torch
@@ -15,15 +11,9 @@
     def __init__(
         self,
         pattern: str,
-<<<<<<< HEAD
-        input_filter: Callable | None = None,
-        output_filter: Callable | None = None,
-        **axes_lengths,
-=======
         input_filter: Optional[Callable] = None,
         output_filter: Optional[Callable] = None,
         **axes_lengths
->>>>>>> 4b1e7cd1
     ):
         super().__init__(input_filter=input_filter, output_filter=output_filter)
         self.pattern = pattern
