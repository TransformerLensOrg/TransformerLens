--- conflicted
+++ resolved
@@ -13,13 +13,9 @@
 
 
 class BaseWeightConversion:
-<<<<<<< HEAD
-    def __init__(self, input_filter: Callable | None = None, output_filter: Callable | None = None):
-=======
     def __init__(
         self, input_filter: Optional[Callable] = None, output_filter: Optional[Callable] = None
     ):
->>>>>>> 4b1e7cd1
         self.input_filter = input_filter
         self.output_filter = output_filter
 
