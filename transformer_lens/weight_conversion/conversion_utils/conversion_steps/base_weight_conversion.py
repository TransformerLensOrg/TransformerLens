<<<<<<< HEAD
from typing import Callable, Optional, TypeAlias, Union

=======
from collections.abc import Callable
>>>>>>> 7060b3e6
import torch

from transformer_lens.weight_conversion.conversion_utils.model_search import (
    find_property,
)

CONVERSION = tuple[str, "BaseWeightConversion"]
CONVERSION_ACTION = torch.Tensor | str | CONVERSION
FIELD_SET = torch.Tensor | str | CONVERSION


class BaseWeightConversion:
<<<<<<< HEAD
    def __init__(
        self, input_filter: Optional[Callable] = None, output_filter: Optional[Callable] = None
    ):
=======
    
    def __init__(self, input_filter: Callable | None = None, output_filter: Callable | None = None):
>>>>>>> 7060b3e6
        self.input_filter = input_filter
        self.output_filter = output_filter

    def convert(self, input_value):
        input_value = (
            self.input_filter(input_value) if self.input_filter is not None else input_value
        )
        output = self.handle_conversion(input_value)
        return self.output_filter(output) if self.output_filter is not None else output

    def process_weight_conversion(self, input_value, conversion_details: CONVERSION_ACTION):
        if isinstance(conversion_details, torch.Tensor):
            return conversion_details
        elif isinstance(conversion_details, str):
            return find_property(conversion_details, input_value)
        else:
            (remote_field, conversion) = conversion_details
            weight = find_property(remote_field, input_value)
            if "WeightConversionSet" in str(type(conversion)):
                result = []
                for layer in weight:
                    result.append(conversion.convert(layer))
                return result

            else:
                return conversion.convert(weight)

    def handle_conversion(self, input_value):
        raise Exception(
            f"The conversion function for {type(self).__name__} needs to be implemented."
        )<|MERGE_RESOLUTION|>--- conflicted
+++ resolved
@@ -1,9 +1,4 @@
-<<<<<<< HEAD
-from typing import Callable, Optional, TypeAlias, Union
-
-=======
 from collections.abc import Callable
->>>>>>> 7060b3e6
 import torch
 
 from transformer_lens.weight_conversion.conversion_utils.model_search import (
@@ -16,14 +11,7 @@
 
 
 class BaseWeightConversion:
-<<<<<<< HEAD
-    def __init__(
-        self, input_filter: Optional[Callable] = None, output_filter: Optional[Callable] = None
-    ):
-=======
-    
     def __init__(self, input_filter: Callable | None = None, output_filter: Callable | None = None):
->>>>>>> 7060b3e6
         self.input_filter = input_filter
         self.output_filter = output_filter
 
