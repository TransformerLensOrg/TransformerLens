--- conflicted
+++ resolved
@@ -1,13 +1,5 @@
-<<<<<<< HEAD
-from typing import Callable
-
-from transformer_lens.weight_conversion.conversion_utils.weight_conversion_utils import (
-    WeightConversionUtils,
-)
-=======
 from collections.abc import Callable
 from typing import Optional
->>>>>>> 4b1e7cd1
 
 from .base_weight_conversion import FIELD_SET, BaseWeightConversion
 
@@ -16,13 +8,8 @@
     def __init__(
         self,
         weights: FIELD_SET,
-<<<<<<< HEAD
-        input_filter: Callable | None = None,
-        output_filter: Callable | None = None,
-=======
         input_filter: Optional[Callable] = None,
         output_filter: Optional[Callable] = None,
->>>>>>> 4b1e7cd1
     ):
         super().__init__(input_filter=input_filter, output_filter=output_filter)
         self.weights = weights
