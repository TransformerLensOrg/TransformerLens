--- conflicted
+++ resolved
@@ -1,10 +1,5 @@
 from enum import Enum
-<<<<<<< HEAD
-from typing import Callable
-
-=======
 from collections.abc import Callable
->>>>>>> 7060b3e6
 import torch
 
 from .base_weight_conversion import BaseWeightConversion
@@ -18,17 +13,7 @@
 
 
 class ArithmeticWeightConversion(BaseWeightConversion):
-<<<<<<< HEAD
-    def __init__(
-        self,
-        operation: OperationTypes,
-        value: float | int | torch.Tensor,
-        input_filter: Callable | None = None,
-        output_filter: Callable | None = None,
-    ):
-=======
     def __init__(self, operation: OperationTypes, value: float | int | torch.Tensor, input_filter: Callable|None = None, output_filter: Callable|None = None):
->>>>>>> 7060b3e6
         super().__init__(input_filter=input_filter, output_filter=output_filter)
         self.operation = operation
         self.value = value
