--- conflicted
+++ resolved
@@ -1484,16 +1484,12 @@
         if refactor_factored_attn_matrices:
             state_dict = self.refactor_factored_attn_matrices(state_dict)
 
-<<<<<<< HEAD
         if self.cfg.load_in_4bit:
             # with quantization, parameters should be assigned
             # so that quantization settings are not lost
-            self.load_state_dict(state_dict, assign=True)
+            self.load_state_dict(state_dict, assign=True, strict=False)
         else:
-            self.load_state_dict(state_dict)
-=======
-        self.load_state_dict(state_dict, strict=False)
->>>>>>> 829084a5
+            self.load_state_dict(state_dict, strict=False)
 
     def fill_missing_keys(self, state_dict):
         return loading.fill_missing_keys(self, state_dict)
