import logging
from functools import lru_cache
from typing import Dict, List, NamedTuple, Optional, Sequence, Tuple, Union, overload

import einops
import numpy as np
import torch
import torch.nn as nn
import tqdm.auto as tqdm
from fancy_einsum import einsum
from jaxtyping import Float, Int
from transformers import AutoTokenizer, PreTrainedTokenizerBase
from typeguard import typeguard_ignore
from typing_extensions import Literal

import transformer_lens.loading_from_pretrained as loading
import transformer_lens.utils as utils
from transformer_lens import HookedTransformerConfig
from transformer_lens.ActivationCache import ActivationCache
from transformer_lens.components import (
    Embed,
    LayerNorm,
    LayerNormPre,
    PosEmbed,
    RMSNorm,
    RMSNormPre,
    TransformerBlock,
    Unembed,
)
from transformer_lens.FactoredMatrix import FactoredMatrix
from transformer_lens.hook_points import HookedRootModule, HookPoint

# Note - activation cache is used with run_with_cache, past_key_value_caching is used for generation.
from transformer_lens.past_key_value_caching import HookedTransformerKeyValueCache
from transformer_lens.utilities import devices

SingleLoss = Float[torch.Tensor, ""]  # Type alias for a single element tensor
LossPerToken = Float[torch.Tensor, "batch pos-1"]
Loss = Union[SingleLoss, LossPerToken]


# Named tuple object for if we want to output both logits and loss
class Output(NamedTuple):
    logits: Float[torch.Tensor, "batch pos d_vocab"]
    loss: Loss


class HookedTransformer(HookedRootModule):
    """
    This class implements a full Transformer using the components in ./components.py, with
    HookPoints on every interesting activation. It inherits from HookedRootModule.

    It can have a pretrained Transformer's weights automatically loaded in via the HookedTransformer.from_pretrained
    class method. It can also be instantiated with randomly initialized weights via __init__ and being passed a dict or
    HookedTransformerConfig object.
    """

    def __init__(
        self,
        cfg,
        tokenizer=None,
        move_to_device=True,
    ):
        """
        Model initialization. Note that if you want to load the model from pretrained weights, you should use the
        HookedTransformer.from_pretrained() class method instead of this one.

        cfg Union[HookedTransformerConfig, Dict]: The config to use for the
            model.
        tokenizer (*optional): The tokenizer to use for the model. If not
            provided, it is inferred from cfg.tokenizer_name or initialized to None.
            If None, then the model cannot be passed strings, and d_vocab must be explicitly set.
        move_to_device (bool): Whether to move the model to the device specified in cfg.
            device. Must be true if `n_devices` in the config is greater than 1, since the model's layers
            will be split across multiple devices.
        """
        super().__init__()
        if isinstance(cfg, Dict):
            cfg = HookedTransformerConfig(**cfg)
        elif isinstance(cfg, str):
            raise ValueError(
                "Please pass in a config dictionary or HookedTransformerConfig object. If you want to load a "
                "pretrained model, use HookedTransformer.from_pretrained() instead."
            )
        self.cfg = cfg

        if tokenizer is not None:
            self.set_tokenizer(tokenizer)
        elif self.cfg.tokenizer_name is not None:
            # If we have a tokenizer name, we can load it from HuggingFace
            if "llama" in self.cfg.tokenizer_name.lower():
                # llama tokenizer requires special handling
                print("Warning: LLaMA tokenizer not loaded. Please load manually.")
            else:
                self.set_tokenizer(
                    AutoTokenizer.from_pretrained(self.cfg.tokenizer_name)
                )
        else:
            # If no tokenizer name is provided, we assume we're training on an algorithmic task and will pass in tokens
            # directly. In this case, we don't need a tokenizer.
            assert (
                self.cfg.d_vocab != -1
            ), "Must provide a tokenizer if d_vocab is not provided"
            self.tokenizer = None

        self.embed = Embed(self.cfg)
        self.hook_embed = HookPoint()  # [batch, pos, d_model]

        if self.cfg.positional_embedding_type != "rotary":
            self.pos_embed = PosEmbed(self.cfg)
            self.hook_pos_embed = HookPoint()  # [batch, pos, d__dictmodel]

        if self.cfg.use_hook_tokens:
            self.hook_tokens = HookPoint()  # [batch, pos]

        self.blocks = nn.ModuleList(
            [
                TransformerBlock(self.cfg, block_index)
                for block_index in range(self.cfg.n_layers)
            ]
        )

        if self.cfg.normalization_type == "RMS":
            self.ln_final = RMSNorm(self.cfg)
        elif self.cfg.normalization_type == "RMSPre":
            self.ln_final = RMSNormPre(self.cfg)
        elif self.cfg.normalization_type == "LN":
            if self.cfg.final_rms:
                self.ln_final = RMSNorm(self.cfg)
            else:
                self.ln_final = LayerNorm(self.cfg)
        elif self.cfg.normalization_type == "LNPre":
            # We've folded in LayerNorm weights, so just need the center + scale parts
            if self.cfg.final_rms:
                self.ln_final = RMSNormPre(self.cfg)
            else:
                self.ln_final = LayerNormPre(self.cfg)
        elif self.cfg.normalization_type is None:
            # If it's None, don't create either layer
            pass
        else:
            logging.warning(
                f"Invalid normalization_type passed in {self.cfg.normalization_type}"
            )
        self.unembed = Unembed(self.cfg)

        if self.cfg.init_weights:
            self.init_weights()

        if move_to_device:
            # We load the devices in a pipeline manner - the first device gets the embed and pos_embed layers and the
            # first n_layers // n_devices blocks,
            # the second gets the next n_layers // n_devices blocks ... the last gets the last n_layers // n_devices
            # blocks, the final
            # normalization layer (if it exists) and the unembed layer
            self.move_model_modules_to_device()

        # Helper variable to store a small (10K-20K) dataset of training data. Empty by default, can be loaded with
        # load_sample_training_dataset
        self.dataset = None

        # Gives each module a parameter with its name (relative to this root module)
        # Needed for HookPoints to work
        self.setup()

    def check_hooks_to_add(
        self,
        hook_point,
        hook_point_name,
        hook,
        dir="fwd",
        is_permanent=False,
        prepend=False,
    ) -> None:
        if hook_point_name.endswith("attn.hook_result"):
            assert (
                self.cfg.use_attn_result
            ), f"Cannot add hook {hook_point_name} if use_attn_result_hook is False"
        if hook_point_name.endswith(("hook_q_input", "hook_k_input", "hook_v_input")):
            assert (
                self.cfg.use_split_qkv_input
            ), f"Cannot add hook {hook_point_name} if use_split_qkv_input is False"
        if hook_point_name.endswith("mlp_in"):
            assert (
                self.cfg.use_hook_mlp_in
            ), f"Cannot add hook {hook_point_name} if use_hook_mlp_in is False"

    @overload
    def forward(
        self,
        input,
        return_type: Literal["logits"],
        loss_per_token: bool = False,
        prepend_bos: Optional[bool] = None,
        stop_at_layer: Optional[int] = None,
        past_kv_cache: Optional[HookedTransformerKeyValueCache] = None,
    ) -> Loss:
        ...

    @overload
    def forward(
        self,
        input,
        return_type: Literal["loss"],
        loss_per_token: bool = False,
        prepend_bos: Optional[bool] = None,
        stop_at_layer: Optional[int] = None,
        past_kv_cache: Optional[HookedTransformerKeyValueCache] = None,
    ) -> Loss:
        ...

    @overload
    def forward(
        self,
        input,
        return_type: Literal["both"],
        loss_per_token: bool = False,
        prepend_bos: Optional[bool] = None,
        stop_at_layer: Optional[int] = None,
        past_kv_cache: Optional[HookedTransformerKeyValueCache] = None,
    ) -> Tuple[Float[torch.Tensor, "batch pos d_vocab"], Loss]:
        ...

    @overload
    def forward(
        self,
        input,
        return_type: Literal[None],
        loss_per_token: bool = False,
        prepend_bos: Optional[bool] = None,
        stop_at_layer: Optional[int] = None,
        past_kv_cache: Optional[HookedTransformerKeyValueCache] = None,
    ) -> None:
        ...

    # TODO make sure type assertions are provided
    def forward(
        self,
        input: Union[str, List[str], Int[torch.Tensor, "batch pos"]],
        return_type: Optional[str] = "logits",
        loss_per_token: bool = False,
        prepend_bos: Optional[bool] = None,
        stop_at_layer: Optional[int] = None,
        past_kv_cache: Optional[HookedTransformerKeyValueCache] = None,
    ) -> Union[
        None,
        Float[torch.Tensor, "batch pos d_vocab"],
        Loss,
        Tuple[Float[torch.Tensor, "batch pos d_vocab"], Loss],
    ]:
        """Input is either a batch of tokens ([batch, pos]) or a text string, a string is automatically tokenized to a
        batch of a single element. The prepend_bos flag only applies when inputting a text string.

        return_type Optional[str]: The type of output to return. Can be one of: None (return nothing, don't calculate
            logits), 'logits' (return logits), 'loss' (return cross-entropy loss), 'both' (return logits and loss)
        loss_per_token bool: Whether to return the (next token prediction) loss per token (True) or average (False).
            Average loss is a scalar (averaged over position *and* batch), per-token loss is a tensor ([batch, position-1])
            - position-1 because we're predicting the next token, and there's no specified next token for the final
            token. Defaults to False.
        prepend_bos Optional[bool]: Whether to prepend the BOS token to the input (only applies when input is a string).
            Defaults to None, implying usage of self.cfg.default_prepend_bos which is set to True unless specified otherwise.
            (Even for models not explicitly trained with a prepended BOS token, heads often use the first position as a resting
            position and accordingly lose information from the first token, so this empirically seems to give better results.)
            Pass True or False to locally override the default.
        stop_at_layer Optional[int]: If not None, stop the forward pass at the specified layer. Exclusive - ie,
        stop_at_layer = 0 will only run the embedding layer, stop_at_layer = 1 will run the embedding layer and the
        first transformer block, etc. Supports negative indexing. Useful for analysis of intermediate layers, eg finding
        neuron activations in layer 3 of a 24 layer model. Defaults to None (run the full model).

        Note that loss is the standard "predict the next token" cross-entropy loss for GPT-2 style language models -
        if you want a custom loss function, the recommended behaviour is returning the logits and then applying your
        custom loss function.
        """

        # Use the provided prepend_bos as an override if it's not None;
        # otherwise use self.cfg.default_prepend_bos (defaults to True unless specified otherwise)
        prepend_bos = utils.override_or_use_default_flag(
            self.cfg.default_prepend_bos, override=prepend_bos
        )

        if type(input) == str or type(input) == list:
            # If text, convert to tokens (batch_size=1)
            assert (
                self.tokenizer is not None
            ), "Must provide a tokenizer if passing a string to the model"
            # This is only intended to support passing in a single string
            tokens = self.to_tokens(input, prepend_bos=prepend_bos)
        else:
            tokens = input
        if len(tokens.shape) == 1:
            # If tokens are a rank 1 tensor, add a dummy batch dimension to avoid things breaking.
            tokens = tokens[None]
        if tokens.device.type != self.cfg.device:
            tokens = tokens.to(devices.get_device_for_block_index(0, self.cfg))

        # If we're doing caching, then we reuse keys and values from previous runs, as that's the only
        # way that past activations will affect the final logits. The cache contains those so we don't
        # need to recompute them. This is useful for generating text. As we have absolute positional
        # encodings, to implement this we have a `pos_offset` variable, defaulting to zero, which says
        # to offset which positional encodings are used (cached keys and values were calculated with
        # their own positional encodings).
        if past_kv_cache is None:
            pos_offset = 0
        else:
            batch_size, ctx_length = tokens.shape
            (
                cached_batch_size,
                cache_ctx_length,
                num_heads_in_cache,
                d_head_in_cache,
            ) = past_kv_cache[0].past_keys.shape
            assert cached_batch_size == batch_size
            assert num_heads_in_cache == self.cfg.n_heads
            assert d_head_in_cache == self.cfg.d_head
            # If we want to generate from the empty string, we'd pass in an empty cache, so we need to handle that case
            assert (
                cache_ctx_length == 0 or ctx_length == 1
            ), "Pass in one token at a time after loading cache"
            pos_offset = cache_ctx_length
        if self.cfg.use_hook_tokens:
            tokens = self.hook_tokens(tokens)
        embed = self.hook_embed(self.embed(tokens))  # [batch, pos, d_model]
        if self.cfg.positional_embedding_type == "standard":
            pos_embed = self.hook_pos_embed(
                self.pos_embed(tokens, pos_offset)
            )  # [batch, pos, d_model]
            residual = embed + pos_embed  # [batch, pos, d_model]
            shortformer_pos_embed = None
        elif self.cfg.positional_embedding_type == "shortformer":
            # If we're using shortformer style attention, we don't add the positional embedding to the residual stream.
            # See HookedTransformerConfig for details
            pos_embed = self.hook_pos_embed(
                self.pos_embed(tokens, pos_offset)
            )  # [batch, pos, d_model]
            residual = embed
            shortformer_pos_embed = pos_embed
        elif self.cfg.positional_embedding_type == "rotary":
            # Rotary doesn't use positional embeddings, instead they're applied when dot producting keys and queries.
            # See HookedTransformerConfig for details
            residual = embed
            shortformer_pos_embed = None
        else:
            raise ValueError(
                f"Invalid positional_embedding_type passed in {self.cfg.positional_embedding_type}"
            )

        if stop_at_layer is None:
            # We iterate through every block by default
            transformer_block_list = self.blocks
        else:
            # If we explicitly want to stop at a layer, we only iterate through the blocks up to that layer. Note that
            # this is exclusive, eg stop_at_layer==0 means to only run the embed, stop_at_layer==-1 means to run every
            # layer *apart* from the final one, etc.
            transformer_block_list = self.blocks[:stop_at_layer]  # type: ignore

        for i, block in enumerate(transformer_block_list):  # type: ignore
            # Note that each block includes skip connections, so we don't need
            # residual + block(residual)
            # If we're using multiple GPUs, we need to send the residual and shortformer_pos_embed to the correct GPU
            residual = residual.to(devices.get_device_for_block_index(i, self.cfg))
            if shortformer_pos_embed is not None:
                shortformer_pos_embed = shortformer_pos_embed.to(
                    devices.get_device_for_block_index(i, self.cfg)
                )

            residual = block(
                residual,
                past_kv_cache_entry=past_kv_cache[i]
                if past_kv_cache is not None
                else None,  # Cache contains a list of HookedTransformerKeyValueCache objects, one for each block
                shortformer_pos_embed=shortformer_pos_embed,
            )  # [batch, pos, d_model]

        if stop_at_layer is not None:
            # When we stop at an early layer, we end here rather than doing further computation
            return None

        if self.cfg.normalization_type is not None:
            residual = self.ln_final(residual)  # [batch, pos, d_model]
        if return_type is None:
            return None
        else:
            logits = self.unembed(residual)  # [batch, pos, d_vocab]
            if return_type == "logits":
                return logits
            else:
                loss = self.loss_fn(logits, tokens, per_token=loss_per_token)
                if return_type == "loss":
                    return loss
                elif return_type == "both":
                    return Output(logits, loss)
                else:
                    logging.warning(f"Invalid return_type passed in: {return_type}")
                    return None

    def loss_fn(
        self,
        logits: Float[torch.Tensor, "batch pos d_vocab"],
        tokens: Int[torch.Tensor, "batch pos"],
        per_token: bool = False,
    ):
        """
        Wrapper around utils.lm_cross_entropy_loss, used in forward() with return_type=="loss" or "both".
        """
        if tokens.device != logits.device:
            tokens = tokens.to(logits.device)
        return utils.lm_cross_entropy_loss(logits, tokens, per_token)

    @overload
    def run_with_cache(
        self, *model_args, return_cache_object: Literal[True] = True, **kwargs
    ) -> Tuple[Output, ActivationCache]:
        ...

    @overload
    def run_with_cache(
        self, *model_args, return_cache_object: Literal[False] = False, **kwargs
    ) -> Tuple[Output, Dict[str, torch.Tensor]]:
        ...

    def run_with_cache(
        self, *model_args, return_cache_object=True, remove_batch_dim=False, **kwargs
    ) -> Tuple[
        Union[
            None,
            Float[torch.Tensor, "batch pos d_vocab"],
            Loss,
            Tuple[Float[torch.Tensor, "batch pos d_vocab"], Loss],
        ],
        Union[ActivationCache, Dict[str, torch.Tensor]],
    ]:
        """
        Wrapper around run_with_cache in HookedRootModule. If return_cache_object is True, this will return an
        ActivationCache object, with a bunch of useful HookedTransformer specific methods, otherwise it will return a
        dictionary of activations as in HookedRootModule.
        """
        out, cache_dict = super().run_with_cache(
            *model_args, remove_batch_dim=remove_batch_dim, **kwargs
        )
        if return_cache_object:
            cache = ActivationCache(
                cache_dict, self, has_batch_dim=not remove_batch_dim
            )
            return out, cache
        else:
            return out, cache_dict

    def set_tokenizer(self, tokenizer):
        """
        Sets the tokenizer to use for this model.
        tokenizer (PreTrainedTokenizer): a pretrained HuggingFace tokenizer
        """
        assert isinstance(
            tokenizer, PreTrainedTokenizerBase
        ), f"{type(tokenizer)} is not a supported tokenizer, please use PreTrainedTokenizer or PreTrainedTokenizerFast"
        self.tokenizer = tokenizer

        if self.tokenizer.eos_token is None:
            self.tokenizer.eos_token = "<|endoftext|>"
        if self.tokenizer.pad_token is None:
            self.tokenizer.pad_token = self.tokenizer.eos_token
        if self.tokenizer.bos_token is None:
            self.tokenizer.bos_token = self.tokenizer.eos_token

        # Infer vocab size from tokenizer
        if self.cfg.d_vocab == -1:
            self.cfg.d_vocab = max(self.tokenizer.vocab.values()) + 1
        if self.cfg.d_vocab_out == -1:
            self.cfg.d_vocab_out = self.cfg.d_vocab

    def to_tokens(
        self,
        input: Union[str, List[str]],
        prepend_bos: Optional[bool] = None,
        move_to_device: bool = True,
        truncate: bool = True,
    ) -> Int[torch.Tensor, "batch pos"]:
        """
        Converts a string to a tensor of tokens. If prepend_bos is True, prepends the BOS token to the input - this is
        recommended when creating a sequence of tokens to be input to a model.

        Args:
            input (Union[str, List[str]]). The input to tokenize
            prepend_bos (bool, optional): Whether to prepend the BOS token to the input (only applies when input is a string).
                Defaults to None, implying usage of self.cfg.default_prepend_bos which is set to True unless specified otherwise.
                Pass True or False to locally override the default.
            move_to_device (bool): Whether to move the output tensor of tokens to the device the model lives on.
            Defaults to True
            truncate (bool): If the output tokens are too long, whether to truncate the output tokens to the model's
            max context window. Does nothing for shorter inputs. Defaults to True.

        Gotcha: prepend_bos prepends a beginning of string token. This is a recommended default when inputting a prompt
        to the model as the first token is often treated weirdly, but should only be done at the START of the prompt.
        Make sure to turn it off if you're looking at the tokenization of part of the prompt!
        (Note: some models eg GPT-2 were not trained with a BOS token, others (OPT and my models) were)

        Gotcha2: Tokenization of a string depends on whether there is a preceding space and whether the first letter is
        capitalized. It's easy to shoot yourself in the foot here if you're not careful!
        """
        assert self.tokenizer is not None, "Cannot use to_tokens without a tokenizer"

        # Use the provided prepend_bos as an override if it's not None;
        # otherwise use self.cfg.default_prepend_bos (defaults to True unless specified otherwise)
        prepend_bos = utils.override_or_use_default_flag(
            self.cfg.default_prepend_bos, override=prepend_bos
        )

        if prepend_bos:
            if isinstance(input, str):
                input = self.tokenizer.bos_token + input
            else:
                input = [self.tokenizer.bos_token + string for string in input]
        tokens = self.tokenizer(
            input,
            return_tensors="pt",
            padding=True,
            truncation=truncate,
            max_length=self.cfg.n_ctx if truncate else None,
            add_special_tokens=False
            if self.tokenizer.name_or_path.startswith("facebook/opt")
            else True,  # As we manually add the BOS token
        )["input_ids"]
        if move_to_device:
            tokens = tokens.to(self.cfg.device)
        return tokens

    def to_string(
        self,
        tokens: Union[
            Int[torch.Tensor, ""],
            Int[torch.Tensor, "batch pos"],
            Int[torch.Tensor, "pos"],
            np.ndarray,
            List[Int[torch.Tensor, "pos"]],
        ],
    ) -> Union[str, List[str]]:
        """
        Converts a tensor of tokens to a string (if rank 1) or a list of strings (if rank 2).

        Accepts lists of tokens and numpy arrays as inputs too (and converts to tensors internally)
        """
        assert self.tokenizer is not None, "Cannot use to_string without a tokenizer"

        if not isinstance(tokens, torch.Tensor):
            # We allow lists to be input
            tokens = torch.tensor(tokens)

        # I'm not sure what exactly clean_up_tokenization_spaces does, but if
        # it's set, then tokenization is no longer invertible, and some tokens
        # with a bunch of whitespace get collapsed together
        if len(tokens.shape) == 2:
            return self.tokenizer.batch_decode(
                tokens, clean_up_tokenization_spaces=False
            )
        elif len(tokens.shape) <= 1:
            return self.tokenizer.decode(tokens, clean_up_tokenization_spaces=False)
        else:
            raise ValueError(f"Invalid shape passed in: {tokens.shape}")

    def to_str_tokens(
        self,
        input: Union[
            str,
            Int[torch.Tensor, "pos"],
            Int[torch.Tensor, "1 pos"],
            Int[np.ndarray, "pos"],
            Int[np.ndarray, "1 pos"],
            list,
        ],
        prepend_bos: Optional[bool] = None,
    ) -> List[str]:
        """Method to map text, a list of text or tokens to a list of tokens as strings

        Gotcha: prepend_bos prepends a beginning of string token. This is a recommended default when inputting a prompt
        to the model as the first token is often treated weirdly, but should only be done at the START of the prompt.
        If prepend_bos=None is passed, it implies the usage of self.cfg.default_prepend_bos which is set to True unless specified otherwise.
        Therefore, make sure to locally turn it off by passing prepend_bos=False if you're looking at the tokenization of part of
        the prompt! (Note: some models eg GPT-2 were not trained with a BOS token, others (OPT and my models) were)

        Gotcha2: Tokenization of a string depends on whether there is a preceding space and whether the first letter is
        capitalized. It's easy to shoot yourself in the foot here if you're not careful!

        Gotcha3: If passing a string that exceeds the model's context length (model.cfg.n_ctx), it will be truncated.

        Args:
            input (Union[str, list, torch.Tensor]): The input - either a string or a tensor of tokens. If tokens, should
            be a tensor of shape [pos] or [1, pos]
            prepend_bos (bool, optional): Whether to prepend the BOS token to the input (only applies when input is a string).
                Defaults to None, implying usage of self.cfg.default_prepend_bos which is set to True unless specified otherwise.
                Pass True or False to locally override the default.

        Returns:
            str_tokens: List of individual tokens as strings
        """
        if isinstance(input, list):
            return list(
                map(lambda tokens: self.to_str_tokens(tokens, prepend_bos), input)
            )  # type: ignore
        elif isinstance(input, str):
            tokens = self.to_tokens(input, prepend_bos=prepend_bos)[0]
        elif isinstance(input, torch.Tensor):
            tokens = input
            tokens = tokens.squeeze()  # Get rid of a trivial batch dimension
            if tokens.dim() == 0:
                # Don't pass dimensionless tensor
                tokens = tokens.unsqueeze(0)
            assert (
                tokens.dim() == 1
            ), f"Invalid tokens input to to_str_tokens, has shape: {tokens.shape}"
        elif isinstance(input, np.ndarray):
            tokens = input
            tokens = tokens.squeeze()  # Get rid of a trivial batch dimension
            if tokens.ndim == 0:
                # Don't pass dimensionless tensor
                tokens = np.expand_dims(tokens, axis=0)
            assert (
                tokens.ndim == 1
            ), f"Invalid tokens input to to_str_tokens, has shape: {tokens.shape}"
        else:
            raise ValueError(f"Invalid input type to to_str_tokens: {type(input)}")
        str_tokens = self.tokenizer.batch_decode(
            tokens, clean_up_tokenization_spaces=False
        )
        return str_tokens

    def to_single_token(self, string):
        """Maps a string that makes up a single token to the id for that token. Raises an error for strings that are
        not a single token! If uncertain use to_tokens"""

        # We use the to_tokens method, do not append a BOS token
        token = self.to_tokens(string, prepend_bos=False).squeeze()
        # If token shape is non-empty, raise error
        assert not token.shape, f"Input string: {string} is not a single token!"
        return token.item()

    def to_single_str_token(self, int_token: int) -> str:
        # Gives the single token corresponding to an int in string form
        assert isinstance(int_token, int)
        token = self.to_str_tokens(torch.tensor([int_token]))
        assert len(token) == 1
        return token[0]

    def get_token_position(
        self,
        single_token: Union[str, int],
        input: Union[
            str, Union[Float[torch.Tensor, "pos"], Float[torch.Tensor, "1 pos"]]
        ],
        mode="first",
        prepend_bos: Optional[bool] = None,
    ):
        """
        Get the position of a single_token in a string or sequence of tokens. Raises an error if the token is not
        present.

        Gotcha: If you're inputting a string, it'll automatically be tokenized. Be careful about the setting for prepend_bos!
        When a string is input to the model, a BOS (beginning of sequence) token is prepended by default when the
        string is tokenized because self.cfg.default_prepend_bos is set to True unless specified otherwise. But this
        should only be done at the START of the input, not when inputting part of the prompt. If you're getting weird
        off-by-one errors, check carefully for what the setting should be!

        Args:
            single_token (Union[str, int]): The token to search for. Can
                be a token index, or a string (but the string must correspond to a
                single token)
            input (Union[str, torch.Tensor]): The sequence to
                search in. Can be a string or a rank 1 tensor of tokens or a rank 2 tensor of tokens with a dummy batch
                dimension.
            mode (str, optional): If there are multiple matches, which match to return. Supports "first" or "last".
                Defaults to "first".
            prepend_bos (bool, optional): Whether to prepend the BOS token to the input (only applies when input is a string).
                Defaults to None, implying usage of self.cfg.default_prepend_bos which is set to True unless specified otherwise.
                Pass True or False to locally override the default.
        """
        if isinstance(input, str):
            # If the input is a string, convert to tensor
            tokens = self.to_tokens(input, prepend_bos=prepend_bos)
        else:
            tokens = input

        if len(tokens.shape) == 2:
            # If the tokens have shape [1, seq_len], flatten to [seq_len]
            assert (
                tokens.shape[0] == 1
            ), f"If tokens are rank two, they must have shape [1, seq_len], not {tokens.shape}"
            tokens = tokens[0]

        if isinstance(single_token, str):
            # If the single token is a string, convert to an integer
            single_token = self.to_single_token(single_token)
        elif isinstance(single_token, torch.Tensor):
            single_token = single_token.item()

        indices = torch.arange(len(tokens), device=tokens.device)[
            tokens == single_token
        ]
        assert len(indices) > 0, f"The token does not occur in the prompt"
        if mode == "first":
            return indices[0].item()
        elif mode == "last":
            return indices[-1].item()
        else:
            raise ValueError(f"mode must be 'first' or 'last', not {mode}")

    def tokens_to_residual_directions(
        self,
        tokens: Union[
            str,
            int,
            Int[torch.Tensor, ""],
            Int[torch.Tensor, "pos"],
            Int[torch.Tensor, "batch pos"],
        ],
    ) -> Union[
        Float[torch.Tensor, "d_model"],
        Float[torch.Tensor, "pos d_model"],
        Float[torch.Tensor, "batch pos d_model"],
    ]:
        """Maps tokens to a tensor with the unembedding vector for those tokens, ie the vector in the residual stream
        that we dot with to the get the logit for that token.

        WARNING: If you use this without folding in LayerNorm, the results will be misleading and may be incorrect, as
        the LN weights change the unembed map. This is done automatically with the fold_ln flag on from_pretrained

        WARNING 2: LayerNorm scaling will scale up or down the effective direction in the residual stream for each
        output token on any given input token position. ActivationCache.apply_ln_to_stack will apply the appropriate
        scaling to these directions.

        Args:
            tokens (Union[str, int, torch.Tensor]): The token(s). If a single token, can be a single element tensor, an
                integer, or string. If string, will be mapped to a single token using to_single_token, and an error
                raised if it's multiple tokens. The method also works for a batch of input tokens

        Returns:
            residual_direction torch.Tensor: The unembedding vector for the token(s), a stack of [d_model] tensor.
        """
        if isinstance(tokens, torch.Tensor) and tokens.numel() > 1:
            # If the tokens are a tensor, and have more than one element, assume they are a batch of tokens
            residual_directions = self.W_U[:, tokens]
            residual_directions = einops.rearrange(
                residual_directions, "d_model ... -> ... d_model"
            )
            return residual_directions
        else:
            # Otherwise there is a single token
            if isinstance(tokens, str):
                token = self.to_single_token(tokens)
            elif isinstance(tokens, int):
                token = tokens
            elif isinstance(tokens, torch.Tensor) and tokens.numel() == 1:
                token = tokens.item()
            else:
                raise ValueError(f"Invalid token type: {type(tokens)}")
            residual_direction = self.W_U[:, token]
            return residual_direction

    def to(
        self,
        device_or_dtype: Union[torch.device, str, torch.dtype],
        print_details: bool = True,
    ):
        return devices.move_to_and_update_config(self, device_or_dtype, print_details)

    def cuda(self):
        # Wrapper around cuda that also changes self.cfg.device
        return self.to("cuda")

    def cpu(self):
        # Wrapper around cuda that also changes self.cfg.device
        return self.to("cpu")

    def mps(self):
        # Wrapper around mps that also changes self.cfg.device
        return self.to("mps")

    def move_model_modules_to_device(self):
        self.embed.to(devices.get_device_for_block_index(0, self.cfg))
        self.hook_embed.to(devices.get_device_for_block_index(0, self.cfg))
        if self.cfg.positional_embedding_type != "rotary":
            self.pos_embed.to(devices.get_device_for_block_index(0, self.cfg))
            self.hook_pos_embed.to(devices.get_device_for_block_index(0, self.cfg))
        if hasattr(self, "ln_final"):
            self.ln_final.to(
                devices.get_device_for_block_index(self.cfg.n_layers - 1, self.cfg)
            )
        self.unembed.to(
            devices.get_device_for_block_index(self.cfg.n_layers - 1, self.cfg)
        )
        for i, block in enumerate(self.blocks):
            block.to(devices.get_device_for_block_index(i, self.cfg))

    @classmethod
    def from_pretrained(
        cls,
        model_name: str,
        fold_ln=True,
        center_writing_weights=True,
        center_unembed=True,
        refactor_factored_attn_matrices=False,
        checkpoint_index=None,
        checkpoint_value=None,
        hf_model=None,
        device=None,
        n_devices=1,
        tokenizer=None,
        move_to_device=True,
        fold_value_biases=True,
        default_prepend_bos=True,
        **from_pretrained_kwargs,
    ) -> "HookedTransformer":
        """Class method to load in a pretrained model weights to the HookedTransformer format and optionally to do some
        processing to make the model easier to interpret. Currently supports loading from most autoregressive
        HuggingFace models (GPT2, GPTNeo, GPTJ, OPT) and from a range of toy models and SoLU models trained by me (Neel Nanda).

        Also supports loading from a checkpoint for checkpointed models (currently, models trained by me (NeelNanda) and
        the stanford-crfm models). These can either be determined by the checkpoint index (the index of the checkpoint
        in the checkpoint list) or by the checkpoint value (the value of the checkpoint, eg 1000 for a checkpoint taken
        at step 1000 or after 1000 tokens. Each model has checkpoints labelled with exactly one of labels and steps).
        If neither is specified the final model is loaded. If both are specified, the checkpoint index is used.

        See load_and_process_state_dict for details on the processing (folding layer norm, centering the unembedding and
        centering the writing weights)

        Args:
            model_name (str): The model name - must be an element of OFFICIAL_MODEL_NAMES or an alias of one.
            fold_ln (bool, optional): Whether to fold in the LayerNorm weights to the
                subsequent linear layer. This does not change the computation.
                Defaults to True.
            center_writing_weights (bool, optional): Whether to center weights
            writing to
                the residual stream (ie set mean to be zero). Due to LayerNorm
                this doesn't change the computation. Defaults to True.
            center_unembed (bool, optional): Whether to center W_U (ie set mean
            to be zero).
                Softmax is translation invariant so this doesn't affect log
                probs or loss, but does change logits. Defaults to True.
            refactor_factored_attn_matrices (bool, optional): Whether to convert the factored
                matrices (W_Q & W_K, and W_O & W_V) to be "even". Defaults to False
            checkpoint_index (int, optional): If loading from a checkpoint, the index of
                the checkpoint to load. Defaults to None.
            checkpoint_value (int, optional): If loading from a checkpoint, the value of
                the checkpoint to load, ie the step or token number (each model
                has checkpoints labelled with exactly one of these). Defaults to
                None.
            hf_model (AutoModelForCausalLM, optional): If you have already loaded in the
                HuggingFace model, you can pass it in here rather than needing
                to recreate the object. Defaults to None.
            device (str, optional): The device to load the model onto. By
                default will load to CUDA if available, else CPU.
            n_devices (int, optional): The number of devices to split the model
                across. Defaults to 1. If greater than 1, `device` must be cuda.
            tokenizer (*optional): The tokenizer to use for the model. If not
                provided, it is inferred from cfg.tokenizer_name or initialized to None.
                If None, then the model cannot be passed strings, and d_vocab must be explicitly set.
            move_to_device (bool, optional): Whether to move the model to the device specified in cfg.
                device. Must be true if `n_devices` in the config is greater than 1, since the model's layers
                will be split across multiple devices.
            default_prepend_bos (bool, optional): Default behavior of whether to prepend the BOS token when the
                methods of HookedTransformer process input text to tokenize (only when input is a string).
                Defaults to True - even for models not explicitly trained with this, heads often use the
                first position as a resting position and accordingly lose information from the first token,
                so this empirically seems to give better results. To change the default behavior to False, pass in
                default_prepend_bos=False. Note that you can also locally override the default behavior by passing
                in prepend_bos=True/False when you call a method that processes the input string.
            from_pretrained_kwargs (dict, optional): Any other optional argument passed to HuggingFace's
                from_pretrained (e.g. "cache_dir" or "torch_dtype"). Also passed to other HuggingFace
                functions when compatible. For some models or arguments it doesn't work, especially for
                models that are not internally loaded with HuggingFace's from_pretrained (e.g. SoLU models).
        """
        assert not (
            from_pretrained_kwargs.get("load_in_8bit", False)
            or from_pretrained_kwargs.get("load_in_4bit", False)
        ), "Quantization not supported"

        if from_pretrained_kwargs.get(
            "torch_dtype", None
        ) == torch.float16 and device in ["cpu", None]:
            logging.warning(
                "float16 models may not work on CPU. Consider using a GPU or bfloat16."
            )

        # Get the model name used in HuggingFace, rather than the alias.
        official_model_name = loading.get_official_model_name(model_name)

        # Load the config into an HookedTransformerConfig object. If loading from a
        # checkpoint, the config object will contain the information about the
        # checkpoint
        cfg = loading.get_pretrained_model_config(
            official_model_name,
            checkpoint_index=checkpoint_index,
            checkpoint_value=checkpoint_value,
            fold_ln=fold_ln,
            device=device,
            n_devices=n_devices,
            default_prepend_bos=default_prepend_bos,
            **from_pretrained_kwargs,
        )

        if cfg.positional_embedding_type == "shortformer":
            if fold_ln:
                logging.warning(
                    "You tried to specify fold_ln=True for a shortformer model, but this can't be done! Setting fold_"
                    "ln=False instead."
                )
                fold_ln = False
            if center_unembed:
                logging.warning(
                    "You tried to specify center_unembed=True for a shortformer model, but this can't be done! "
                    "Setting center_unembed=False instead."
                )
                center_unembed = False
            if center_writing_weights:
                logging.warning(
                    "You tried to specify center_writing_weights=True for a shortformer model, but this can't be done! "
                    "Setting center_writing_weights=False instead."
                )
                center_writing_weights = False

        # Get the state dict of the model (ie a mapping of parameter names to tensors), processed to match the
        # HookedTransformer parameter names.
        state_dict = loading.get_pretrained_state_dict(
            official_model_name, cfg, hf_model, **from_pretrained_kwargs
        )

        # Create the HookedTransformer object
        model = cls(cfg, tokenizer, move_to_device=False)

        model.load_and_process_state_dict(
            state_dict,
            fold_ln=fold_ln,
            center_writing_weights=center_writing_weights,
            center_unembed=center_unembed,
            fold_value_biases=fold_value_biases,
            refactor_factored_attn_matrices=refactor_factored_attn_matrices,
        )

        if move_to_device:
            model.move_model_modules_to_device()

        print(f"Loaded pretrained model {model_name} into HookedTransformer")

        return model

    @classmethod
    def from_pretrained_no_processing(
        cls,
        model_name: str,
        fold_ln=False,
        center_writing_weights=False,
        center_unembed=False,
        refactor_factored_attn_matrices=False,
        fold_value_biases=False,
        **from_pretrained_kwargs,
    ):
        """Wrapper for from_pretrained with all boolean flags related to simplifying the model set to False. Refer to
        from_pretrained for details."""
        return cls.from_pretrained(
            model_name,
            fold_ln=fold_ln,
            center_writing_weights=center_writing_weights,
            center_unembed=center_unembed,
            fold_value_biases=fold_value_biases,
            refactor_factored_attn_matrices=refactor_factored_attn_matrices,
            **from_pretrained_kwargs,
        )

    def init_weights(self):
        """
        Initialize weights matrices with a normal of std=initializer_range (default=0.02). This roughly follows the
        GPT-2 paper's scheme (but with truncation, and not halving the std for W_pos).

        LayerNorm weights are already initialized to 1.0, and all biases are initialized to 0.0 (including LayerNorm),
        so this just initializes weight matrices.

        Weight matrices are set to empty by default (to save space + compute, since they're the bulk of the parameters),
        so it is important to call this if you are not loading in pretrained weights! Note that this function assumes that weight names being with W_

        Set seed here to ensure determinism.

        This does NOT follow the PyTorch scheme, which as far as I can tell is super out of date but no one has gotten
        round to updating it?
        https://github.com/pytorch/pytorch/issues/18182

        PyTorch Transformers are especially bad - TransformerEncoder initializes all layers to the exact same weights?!
        https://github.com/pytorch/pytorch/issues/72253

        The best paper I've found on transformer initialization is the muP paper, but haven't integrated those ideas yet:
        https://arxiv.org/abs/2203.03466
        """

        if self.cfg.seed is not None:
            torch.manual_seed(self.cfg.seed)

        for name, param in self.named_parameters():
            if "W_" in name:
                nn.init.normal_(param, std=self.cfg.initializer_range)

    def load_and_process_state_dict(
        self,
        state_dict: Dict[str, torch.Tensor],
        fold_ln: bool = True,
        center_writing_weights: bool = True,
        center_unembed: bool = True,
        fold_value_biases: bool = True,
        refactor_factored_attn_matrices: bool = False,
    ):
        """Method to load a state dict into the model, and to apply processing to simplify it. The state dict is assumed
        to be in the HookedTransformer format.

        See the relevant method (same name as the flag) for more details on the folding, centering and processing flags.

        Args:
            state_dict (dict): The state dict of the model, in HookedTransformer format
            fold_ln (bool, optional): Whether to fold in the LayerNorm weights to the
                subsequent linear layer. This does not change the computation. Defaults to True.
            center_writing_weights (bool, optional): Whether to center weights writing to the
                residual stream (ie set mean to be zero). Due to LayerNorm this doesn't change the computation.
                Defaults to True.
            center_unembed (bool, optional): Whether to center W_U (ie set mean to be zero).
                Softmax is translation invariant so this doesn't affect log probs or loss, but does change logits.
                Defaults to True.
            fold_value_biases (bool, optional): Whether to fold the value biases into the output bias.
                Because attention patterns add up to 1, the value biases always have a constant effect on a layer's
                output, and it doesn't matter which head a bias is associated with. We can factor this all into a single
                output bias to the layer, and make it easier to interpret the head's output.
            refactor_factored_attn_matrices (bool, optional): Whether to convert the factored
                matrices (W_Q & W_K, and W_O & W_V) to be "even". Defaults to False
            model_name (str, optional): checks the model name for special cases of state dict loading. Only used for
                Redwood 2L model currently
        """
        if self.cfg.dtype not in [torch.float32, torch.float64] and fold_ln:
            logging.warning(
                "With reduced precision, it is advised to use `from_pretrained_no_processing` instead of `from_pretrained`."
            )

        state_dict = self.fill_missing_keys(state_dict)
        if fold_ln:
            if self.cfg.normalization_type not in ["LN", "LNPre"]:
                logging.warning(
                    "You are not using LayerNorm, so the layer norm weights can't be folded! Skipping"
                )
            else:
                # Note - you can run fold_layer_norm while normalization_type is LN, but this is not advised! It mostly
                # goes wrong when you're training the model.
                state_dict = self.fold_layer_norm(state_dict)
        if center_writing_weights:
            if self.cfg.normalization_type not in ["LN", "LNPre"]:
                logging.warning(
                    "You are not using LayerNorm, so the writing weights can't be centered! Skipping"
                )
            elif self.cfg.final_rms:
                logging.warning(
                    "This model is using final RMS normalization, so the writing weights can't be centered! Skipping"
                )
            else:
                state_dict = self.center_writing_weights(state_dict)
        if center_unembed:
            state_dict = self.center_unembed(state_dict)
        if fold_value_biases:
            state_dict = self.fold_value_biases(state_dict)
        if refactor_factored_attn_matrices:
            state_dict = self.refactor_factored_attn_matrices(state_dict)
        self.load_state_dict(state_dict)

    def fill_missing_keys(self, state_dict):
        return loading.fill_missing_keys(self, state_dict)

    def fold_layer_norm(self, state_dict: Dict[str, torch.Tensor]):
        """Takes in a state dict from a pretrained model, formatted to be consistent with HookedTransformer but with
        LayerNorm weights and biases. Folds these into the neighbouring weights. See further_comments.md for more details

        Args:
            state_dict (Dict[str, torch.Tensor]): State dict of pretrained model
        """
        for l in range(self.cfg.n_layers):
            # Fold ln1 into attention - it's important to fold biases first,
            # since biases depend on weights but not vice versa
            # The various indexing is just to broadcast ln.b and ln.w along every axis other than d_model.
            # Each weight matrix right multiplies.
            # To fold in the bias, we use the W_ matrix to map it to the hidden space of the layer,
            # so we need to sum along axis -2, which is the residual stream space axis.
            state_dict[f"blocks.{l}.attn.b_Q"] = state_dict[f"blocks.{l}.attn.b_Q"] + (
                state_dict[f"blocks.{l}.attn.W_Q"]
                * state_dict[f"blocks.{l}.ln1.b"][None, :, None]
            ).sum(-2)
            state_dict[f"blocks.{l}.attn.b_K"] = state_dict[f"blocks.{l}.attn.b_K"] + (
                state_dict[f"blocks.{l}.attn.W_K"]
                * state_dict[f"blocks.{l}.ln1.b"][None, :, None]
            ).sum(-2)
            state_dict[f"blocks.{l}.attn.b_V"] = state_dict[f"blocks.{l}.attn.b_V"] + (
                state_dict[f"blocks.{l}.attn.W_V"]
                * state_dict[f"blocks.{l}.ln1.b"][None, :, None]
            ).sum(-2)

            state_dict[f"blocks.{l}.attn.W_Q"] = (
                state_dict[f"blocks.{l}.attn.W_Q"]
                * state_dict[f"blocks.{l}.ln1.w"][None, :, None]
            )
            state_dict[f"blocks.{l}.attn.W_K"] = (
                state_dict[f"blocks.{l}.attn.W_K"]
                * state_dict[f"blocks.{l}.ln1.w"][None, :, None]
            )
            state_dict[f"blocks.{l}.attn.W_V"] = (
                state_dict[f"blocks.{l}.attn.W_V"]
                * state_dict[f"blocks.{l}.ln1.w"][None, :, None]
            )

            # Finally, we center the weights reading from the residual stream. The output of the first
            # part of the LayerNorm is mean 0 and standard deviation 1, so the mean of any input vector
            # of the matrix doesn't matter and can be set to zero.
            # Equivalently, the output of LayerNormPre is orthogonal to the vector of all 1s (because
            # dotting with that gets the sum), so we can remove the component of the matrix parallel to this.
            state_dict[f"blocks.{l}.attn.W_Q"] -= einops.reduce(
                state_dict[f"blocks.{l}.attn.W_Q"],
                "head_index d_model d_head -> head_index 1 d_head",
                "mean",
            )
            state_dict[f"blocks.{l}.attn.W_K"] -= einops.reduce(
                state_dict[f"blocks.{l}.attn.W_K"],
                "head_index d_model d_head -> head_index 1 d_head",
                "mean",
            )
            state_dict[f"blocks.{l}.attn.W_V"] -= einops.reduce(
                state_dict[f"blocks.{l}.attn.W_V"],
                "head_index d_model d_head -> head_index 1 d_head",
                "mean",
            )

            del (
                state_dict[f"blocks.{l}.ln1.w"],
                state_dict[f"blocks.{l}.ln1.b"],
            )

            # Fold ln2 into MLP
            if not self.cfg.attn_only:
                state_dict[f"blocks.{l}.mlp.b_in"] = state_dict[
                    f"blocks.{l}.mlp.b_in"
                ] + (
                    state_dict[f"blocks.{l}.mlp.W_in"]
                    * state_dict[f"blocks.{l}.ln2.b"][:, None]
                ).sum(
                    -2
                )
                state_dict[f"blocks.{l}.mlp.W_in"] = (
                    state_dict[f"blocks.{l}.mlp.W_in"]
                    * state_dict[f"blocks.{l}.ln2.w"][:, None]
                )

                # Center the weights that read in from the LayerNormPre
                state_dict[f"blocks.{l}.mlp.W_in"] -= einops.reduce(
                    state_dict[f"blocks.{l}.mlp.W_in"],
                    "d_model d_mlp -> 1 d_mlp",
                    "mean",
                )

                del state_dict[f"blocks.{l}.ln2.w"], state_dict[f"blocks.{l}.ln2.b"]

                if self.cfg.act_fn.startswith("solu"):
                    # Fold ln3 into activation
                    state_dict[f"blocks.{l}.mlp.b_out"] = state_dict[
                        f"blocks.{l}.mlp.b_out"
                    ] + (
                        state_dict[f"blocks.{l}.mlp.W_out"]
                        * state_dict[f"blocks.{l}.mlp.ln.b"][:, None]
                    ).sum(
                        -2
                    )
                    state_dict[f"blocks.{l}.mlp.W_out"] = (
                        state_dict[f"blocks.{l}.mlp.W_out"]
                        * state_dict[f"blocks.{l}.mlp.ln.w"][:, None]
                    )

                    # Center the weights that read in from the LayerNormPre
                    state_dict[f"blocks.{l}.mlp.W_out"] -= einops.reduce(
                        state_dict[f"blocks.{l}.mlp.W_out"],
                        "d_mlp d_model -> 1 d_model",
                        "mean",
                    )
                    del (
                        state_dict[f"blocks.{l}.mlp.ln.w"],
                        state_dict[f"blocks.{l}.mlp.ln.b"],
                    )
        # Fold ln_final into Unembed
        if not self.cfg.final_rms:
            # Dumb bug from my old SoLU training code, some models have RMSNorm instead of LayerNorm pre unembed.
            state_dict[f"unembed.b_U"] = state_dict[f"unembed.b_U"] + (
                state_dict[f"unembed.W_U"] * state_dict[f"ln_final.b"][:, None]
            ).sum(dim=-2)
            del state_dict[f"ln_final.b"]
        state_dict[f"unembed.W_U"] = (
            state_dict[f"unembed.W_U"] * state_dict[f"ln_final.w"][:, None]
        )

        # Center the weights that read in from the LayerNormPre
        state_dict[f"unembed.W_U"] -= einops.reduce(
            state_dict[f"unembed.W_U"], "d_model d_vocab -> 1 d_vocab", "mean"
        )

        del state_dict[f"ln_final.w"]
        return state_dict

    def center_writing_weights(self, state_dict: Dict[str, torch.Tensor]):
        """Centers the weights of the model that write to the residual stream - W_out, W_E, W_pos and W_out. This is
        done by subtracting the mean of the weights from the weights themselves. This is done in-place. See
        fold_layer_norm for more details."""
        state_dict["embed.W_E"] = state_dict["embed.W_E"] - state_dict[
            "embed.W_E"
        ].mean(-1, keepdim=True)
        if self.cfg.positional_embedding_type != "rotary":
            state_dict["pos_embed.W_pos"] = state_dict["pos_embed.W_pos"] - state_dict[
                "pos_embed.W_pos"
            ].mean(-1, keepdim=True)
        for l in range(self.cfg.n_layers):
            state_dict[f"blocks.{l}.attn.W_O"] = state_dict[
                f"blocks.{l}.attn.W_O"
            ] - state_dict[f"blocks.{l}.attn.W_O"].mean(
                -1, keepdim=True
            )  # W_O is [head_index, d_model, d_head]
            state_dict[f"blocks.{l}.attn.b_O"] = (
                state_dict[f"blocks.{l}.attn.b_O"]
                - state_dict[f"blocks.{l}.attn.b_O"].mean()
            )  # b_O is [d_model]
            if not self.cfg.attn_only:
                state_dict[f"blocks.{l}.mlp.W_out"] = state_dict[
                    f"blocks.{l}.mlp.W_out"
                ] - state_dict[f"blocks.{l}.mlp.W_out"].mean(-1, keepdim=True)
                state_dict[f"blocks.{l}.mlp.b_out"] = (
                    state_dict[f"blocks.{l}.mlp.b_out"]
                    - state_dict[f"blocks.{l}.mlp.b_out"].mean()
                )
        return state_dict

    def center_unembed(self, state_dict: Dict[str, torch.Tensor]):
        """Centers the unembedding weights W_U. This is done by subtracting the mean of the weights from the weights
        themselves. This is done in-place. As softmax is translation invariant, this changes the logits but not the
        log probs, and makes the model logits (slightly) more interpretable - when trying to understand how components
        contribute to the logits, we'll be less misled by components that just add something to every logit.
        """
        state_dict["unembed.W_U"] = state_dict["unembed.W_U"] - state_dict[
            "unembed.W_U"
        ].mean(-1, keepdim=True)
        state_dict["unembed.b_U"] = (
            state_dict["unembed.b_U"] - state_dict["unembed.b_U"].mean()
        )
        return state_dict

    def fold_value_biases(self, state_dict: Dict[str, torch.Tensor]):
        """Fold the value biases into the output bias. Because attention patterns add up to 1, the value biases always
        have a constant effect on a head's output. Further, as the outputs of each head in a layer add together, each
        head's value bias has a constant effect on the *layer's* output, which can make it harder to interpret the
        effect of any given head, and it doesn't matter which head a bias is associated with.
        We can factor this all into a single output bias to the layer, and make it easier to interpret the head's output.
        Formally, we take b_O_new = b_O_original + sum_head(b_V_head @ W_O_head)
        """
        for layer in range(self.cfg.n_layers):
            # shape [head_index, d_head]
            b_V = state_dict[f"blocks.{layer}.attn.b_V"]
            # [head_index, d_head, d_model]
            W_O = state_dict[f"blocks.{layer}.attn.W_O"]
            # [d_model]
            b_O_original = state_dict[f"blocks.{layer}.attn.b_O"]

            folded_b_O = b_O_original + einsum(
                "head_index d_head, head_index d_head d_model -> d_model", b_V, W_O
            )

            state_dict[f"blocks.{layer}.attn.b_O"] = folded_b_O
            state_dict[f"blocks.{layer}.attn.b_V"] = torch.zeros_like(b_V)
        return state_dict

    def refactor_factored_attn_matrices(self, state_dict: Dict[str, torch.Tensor]):
        """
        Experimental method for managing queries, keys and values. As argued in [A Mathematical Framework for Transformer
        Circuits](https://transformer-circuits.pub/2021/framework/index.html), queries, keys and values are somewhat
        arbitrary intermediate terms when computing with the low rank factored matrices W_QK = W_Q @ W_K.T and W_OV = W_V @ W_O,
        and these matrices are the only thing determining head behaviour. But there are many ways to find a low rank
        factorization to a given matrix, and hopefully some of these are more interpretable than others! This method is
        one attempt, which makes all of the matrices have orthogonal rows or columns, W_O into a rotation and W_Q and W_K
        having the nth column in each having the same norm. The formula is $W_V = U @ S,W_O=Vh.T,W_Q=U@S.sqrt(),W_K=Vh@S.sqrt()$.

        More details:

        If W_OV = U @ S @ Vh.T in its singular value decomposition, (where S is in R^d_head not R^d_model, as W_OV is low rank),
        W_OV = (U @ S) @ (Vh.T) is an equivalent low rank factorisation, where rows/columns of each matrix are orthogonal!
        So setting $W_V=US$ and $W_O=Vh.T$ works just as well. I *think* this is a more interpretable setup, because now
        $W_O$ is just a rotation, and doesn't change the norm, so $z$ has the same norm as the result of the head.

        For $W_QK = W_Q @ W_K.T$ we use the refactor $W_Q = U @ S.sqrt()$ and $W_K = Vh @ S.sqrt()$, which is also
        equivalent ($S==S.sqrt() @ S.sqrt()$ as $S$ is diagonal). Here we keep the matrices as having the same norm,
        since there's not an obvious asymmetry between the keys and queries.

        Biases are more fiddly to deal with. For OV it's pretty easy - we just need (x @ W_V + b_V) @ W_O + b_O to be
        preserved, so we can set b_V' = 0. and b_O' = b_V @ W_O + b_O (note that b_V in R^{head_index x d_head} while b_O in R^{d_model},
        so we need to sum b_V @ W_O along the head_index dimension too).

        For QK it's messy - we need to preserve the bilinear form of (x @ W_Q +
        b_Q) * (y @ W_K + b_K), which is fairly messy. To deal with the biases,
        we concatenate them to W_Q and W_K to simulate a d_model+1 dimensional
        input (whose final coordinate is always 1), do the SVD factorization on
        this effective matrix, then separate out into final weights and biases
        """

        assert (
            self.cfg.positional_embedding_type != "rotary"
        ), "You can't refactor the QK circuit when using rotary embeddings (as the QK matrix depends on the position of the query and key)"

        for l in range(self.cfg.n_layers):
            # W_QK = W_Q @ W_K.T
            # Concatenate biases to make a d_model+1 input dimension
            W_Q_eff = torch.cat(
                [
                    state_dict[f"blocks.{l}.attn.W_Q"],
                    state_dict[f"blocks.{l}.attn.b_Q"][:, None, :],
                ],
                dim=1,
            )
            W_K_eff = torch.cat(
                [
                    state_dict[f"blocks.{l}.attn.W_K"],
                    state_dict[f"blocks.{l}.attn.b_K"][:, None, :],
                ],
                dim=1,
            )

            W_Q_eff_even, W_K_eff_even_T = (
                FactoredMatrix(W_Q_eff, W_K_eff.transpose(-1, -2)).make_even().pair
            )
            W_K_eff_even = W_K_eff_even_T.transpose(-1, -2)

            state_dict[f"blocks.{l}.attn.W_Q"] = W_Q_eff_even[:, :-1, :]
            state_dict[f"blocks.{l}.attn.b_Q"] = W_Q_eff_even[:, -1, :]
            state_dict[f"blocks.{l}.attn.W_K"] = W_K_eff_even[:, :-1, :]
            state_dict[f"blocks.{l}.attn.b_K"] = W_K_eff_even[:, -1, :]

            # W_OV = W_V @ W_O
            W_V = state_dict[f"blocks.{l}.attn.W_V"]
            W_O = state_dict[f"blocks.{l}.attn.W_O"]

            # Factors the bias to be consistent.
            b_V = state_dict[f"blocks.{l}.attn.b_V"]
            b_O = state_dict[f"blocks.{l}.attn.b_O"]
            effective_bias = b_O + einsum(
                "head_index d_head, head_index d_head d_model -> d_model", b_V, W_O
            )
            state_dict[f"blocks.{l}.attn.b_V"] = torch.zeros_like(b_V)
            state_dict[f"blocks.{l}.attn.b_O"] = effective_bias

            # Helper class to efficiently deal with low rank factored matrices.
            W_OV = FactoredMatrix(W_V, W_O)
            U, S, Vh = W_OV.svd()
            state_dict[f"blocks.{l}.attn.W_V"] = U @ S.diag_embed()
            state_dict[f"blocks.{l}.attn.W_O"] = utils.transpose(Vh)

        return state_dict

    def set_use_attn_result(self, use_attn_result: bool):
        """
        Toggles whether to explicitly calculate and expose the result for each attention head - useful for
        interpretability but can easily burn through GPU memory.
        """
        self.cfg.use_attn_result = use_attn_result

    def set_use_split_qkv_input(self, use_split_qkv_input: bool):
        """
        Toggles whether to allow editing of inputs to each attention head.
        """
        self.cfg.use_split_qkv_input = use_split_qkv_input

    def set_use_hook_mlp_in(self, use_hook_mlp_in: bool):
        """
        Toggles whether to allow storing and editing inputs to each MLP layer.
        """
        self.cfg.use_hook_mlp_in = use_hook_mlp_in

    def process_weights_(
        self,
        fold_ln: bool = True,
        center_writing_weights: bool = True,
        center_unembed: bool = True,
        refactor_factored_attn_matrices: bool = False,
    ):
        """
        Wrapper around load_and_process_state_dict to allow for in-place processing of the weights. This is useful if
        using HookedTransformer for training, if we then want to analyse a cleaner version of the same model.
        """
        state_dict = self.state_dict()
        if fold_ln and self.cfg.normalization_type == "LN":
            # If we're folding the LN into the weights, we need to replace all the layernorm layers with LayerNormPres,
            # which do not have learnable parameters. This is somewhat hacky, but it's the easiest way to do it.
            self.cfg.normalization_type = "LNPre"
            self.ln_final = LayerNormPre(self.cfg)
            for layer in self.blocks:
                layer.ln1 = LayerNormPre(self.cfg)
                layer.ln2 = LayerNormPre(self.cfg)
                if self.cfg.act_fn.endswith("_ln"):
                    layer.mlp.ln = LayerNormPre(self.cfg)

        self.load_and_process_state_dict(
            state_dict,
            fold_ln=fold_ln,
            center_writing_weights=center_writing_weights,
            center_unembed=center_unembed,
            refactor_factored_attn_matrices=refactor_factored_attn_matrices,
        )

    @torch.inference_mode()
    def generate(
        self,
        input: Union[str, Float[torch.Tensor, "batch pos"]] = "",
        max_new_tokens: int = 10,
        stop_at_eos: bool = True,
<<<<<<< HEAD
        eos_token_id: Optional[int] = None,
        do_sample: bool = True,
=======
        eos_token_id: Optional[Union[int, Sequence]] = None,
        do_sample: bool = False,
>>>>>>> 090081f2
        top_k: Optional[int] = None,
        top_p: Optional[float] = None,
        temperature: float = 1.0,
        freq_penalty: float = 0.0,
        num_return_sequences: int = 1,
        use_past_kv_cache: bool = True,
        prepend_bos: Optional[bool] = None,
        return_type: Optional[str] = "input",
        verbose: bool = True,
    ) -> Union[Int[torch.Tensor, "batch pos_plus_new_tokens"], str]:
        """
        Sample tokens from the model until the model outputs eos_token or max_new_tokens is reached.

        To avoid fiddling with ragged tensors, if we input a batch of text and some sequences finish (by producing an
        EOT token), we keep running the model on the entire batch, but throw away the output for a finished sequence
        and just keep adding EOTs to pad.

        This supports entering a single string, but not a list of strings - if the strings don't tokenize to exactly the
        same length, this gets messy. If that functionality is needed, convert them to a batch of tokens and input that
        instead.

        Args:
            input (Union[str, Int[torch.Tensor, "batch pos"])]): Either a batch of tokens ([batch, pos]) or a text string (this will be converted to a batch of tokens with batch size 1)
            max_new_tokens (int): Maximum number of tokens to generate
            stop_at_eos (bool): If True, stop generating tokens when the model outputs eos_token
            eos_token_id (Optional[Union[int, Sequence]], *optional*): The token ID to use for end of sentence. If None, use the tokenizer's eos_token_id - required if using stop_at_eos.
                It's also possible to provide a list of token IDs (not just the eos_token_id), in which case the generation will stop when any of them are output (useful e.g. for stable_lm).
            do_sample (bool): If True, sample from the model's output distribution. Otherwise, use greedy search (take the max logit each time).
            top_k (int): Number of tokens to sample from. If None, sample from all tokens
            top_p (float): Probability mass to sample from. If 1.0, sample from all tokens. If <1.0, we take the top tokens with cumulative probability >= top_p
            temperature (float): Temperature for sampling. Higher values will make the model more random (limit of temp -> 0 is just taking the top token, limit of temp -> inf is sampling from a uniform distribution)
            freq_penalty (float): Frequency penalty for sampling - how much to penalise previous tokens. Higher values will make the model more random
            use_past_kv_cache (bool): If True, create and use cache to speed up generation
            prepend_bos (bool, optional): Whether to prepend the BOS token to the input (applicable when input is a string).
                Defaults to None, implying usage of self.cfg.default_prepend_bos (default is True unless specified otherwise).
                Pass True or False to override the default.
            return_type (str, *optional*): The type of the output to return - either a string (str), a tensor of tokens (tensor) or whatever the format of the input was (input).
            verbose (bool): If True, show tqdm progress bars for generation
        Returns:
            outputs (torch.Tensor): [batch, pos + max_new_tokens], generated sequence of new tokens - by default returns same type as input
        """
        # Use the provided prepend_bos as an override if it's not None;
        # otherwise use self.cfg.default_prepend_bos (defaults to True unless specified otherwise)
        prepend_bos = utils.override_or_use_default_flag(
            self.cfg.default_prepend_bos, override=prepend_bos
        )

        if type(input) == str:
            # If text, convert to tokens (batch_size=1)
            assert (
                self.tokenizer is not None
            ), "Must provide a tokenizer if passing a string to the model"
            tokens = self.to_tokens(input, prepend_bos=prepend_bos)
        else:
            tokens = input

        if return_type == "input":
            if type(input) == str:
                return_type = "str"
            else:
                return_type = "tensor"

        assert isinstance(tokens, torch.Tensor)
        batch_size, ctx_length = tokens.shape
        device = devices.get_device_for_block_index(0, self.cfg)
        tokens = tokens.to(device)
        if use_past_kv_cache:
            past_kv_cache = HookedTransformerKeyValueCache.init_cache(
                self.cfg, self.cfg.device, batch_size
            )
        else:
            past_kv_cache = None

        stop_tokens = []
        eos_token_for_padding = 0
        if stop_at_eos:
            tokenizer_has_eos_token = (
                self.tokenizer is not None and self.tokenizer.eos_token_id is not None
            )
            if eos_token_id is None:
                assert (
                    tokenizer_has_eos_token
                ), "Must pass a eos_token_id if stop_at_eos is True and tokenizer is None or has no eos_token_id"

                eos_token_id = self.tokenizer.eos_token_id

            if isinstance(eos_token_id, int):
                stop_tokens = [eos_token_id]
                eos_token_for_padding = eos_token_id
            else:
                # eos_token_id is a Sequence (e.g. list or tuple)
                stop_tokens = eos_token_id
                eos_token_for_padding = (
                    self.tokenizer.eos_token_id
                    if tokenizer_has_eos_token
                    else eos_token_id[0]
                )

        # An array to track which sequences in the batch have finished.
        finished_sequences = torch.zeros(
            batch_size, dtype=torch.bool, device=self.cfg.device
        )

        # Currently nothing in HookedTransformer changes with eval, but this is here in case that changes in the future
        self.eval()
        for index in tqdm.tqdm(range(max_new_tokens), disable=not verbose):
            # While generating, we keep generating logits, throw away all but the final logits, and then use those logits to sample from the distribution
            # We keep adding the sampled tokens to the end of tokens.
            if use_past_kv_cache:
                # We just take the final tokens, as a [batch, 1] tensor
                if index > 0:
                    logits = self.forward(
                        tokens[:, -1:],
                        return_type="logits",
                        prepend_bos=prepend_bos,
                        past_kv_cache=past_kv_cache,
                    )
                else:
                    logits = self.forward(
                        tokens,
                        return_type="logits",
                        prepend_bos=prepend_bos,
                        past_kv_cache=past_kv_cache,
                    )

            else:
                # We input the entire sequence, as a [batch, pos] tensor, since we aren't using the cache
                logits = self.forward(
                    tokens, return_type="logits", prepend_bos=prepend_bos
                )
            final_logits = logits[:, -1, :]

<<<<<<< HEAD
            if do_sample:
                sampled_tokens = utils.sample_logits(
                    final_logits,
                    top_k=top_k,
                    top_p=top_p,
                    temperature=temperature,
                    freq_penalty=freq_penalty,
                    tokens=tokens,
                ).to(devices.get_device_for_block_index(0, self.cfg))
            else:
                sampled_tokens = final_logits.argmax(-1).to(
                    devices.get_device_for_block_index(0, self.cfg)
                )
=======
            sampled_tokens = utils.sample_logits(
                final_logits,
                top_k=top_k,
                top_p=top_p,
                temperature=temperature,
                freq_penalty=freq_penalty,
                tokens=tokens,
            ).to(device)
>>>>>>> 090081f2

            if stop_at_eos:
                # For all unfinished sequences, add on the next token.
                # If a sequence was finished, throw away the generated token and add eos_token_for_padding instead.
                sampled_tokens[finished_sequences] = eos_token_for_padding
                finished_sequences.logical_or_(
                    torch.isin(sampled_tokens, torch.tensor(stop_tokens).to(device))
                )

            tokens = torch.cat([tokens, sampled_tokens.unsqueeze(-1)], dim=-1)

            if stop_at_eos and finished_sequences.all():
                break

        if return_type == "str":
            if prepend_bos:
                # If we prepended a BOS token, remove it when returning output.
                return self.tokenizer.decode(tokens[0, 1:])
            else:
                return self.tokenizer.decode(tokens[0])

        else:
            return tokens

    # Give access to all weights as properties.
    @property
    @typeguard_ignore
    def W_U(self) -> Float[torch.Tensor, "d_model d_vocab"]:
        """
        Convenience to get the unembedding matrix (ie the linear map from the final residual stream to the output logits)
        """
        return self.unembed.W_U

    @property
    @typeguard_ignore
    def b_U(self) -> Float[torch.Tensor, "d_vocab"]:
        return self.unembed.b_U

    @property
    @typeguard_ignore
    def W_E(self) -> Float[torch.Tensor, "d_vocab d_model"]:
        """
        Convenience to get the embedding matrix
        """
        return self.embed.W_E

    @property
    @typeguard_ignore
    def W_pos(self) -> Float[torch.Tensor, "n_ctx d_model"]:
        """
        Convenience function to get the positional embedding. Only works on models with absolute positional embeddings!
        """
        return self.pos_embed.W_pos

    @property
    @typeguard_ignore
    def W_E_pos(self) -> Float[torch.Tensor, "d_vocab+n_ctx d_model"]:
        """
        Concatenated W_E and W_pos. Used as a full (overcomplete) basis of the input space, useful for full QK and full OV circuits.
        """
        return torch.cat([self.W_E, self.W_pos], dim=0)

    # Layer-specific weights are stacked into one massive tensor and given as properties for convenience and a cache is
    # used to avoid repeated computation. Often a useful convenience when we want to do analysis on weights across all layers.
    # If GPU memory is a bottleneck, don't use these properties!

    @property
    @typeguard_ignore
    @lru_cache(maxsize=None)
    def W_K(self) -> Float[torch.Tensor, "n_layers n_heads d_model d_head"]:
        """Stacks the key weights across all layers"""
        return torch.stack([block.attn.W_K for block in self.blocks], dim=0)

    @property
    @typeguard_ignore
    @lru_cache(maxsize=None)
    def W_Q(self) -> Float[torch.Tensor, "n_layers n_heads d_model d_head"]:
        """Stacks the query weights across all layers"""
        return torch.stack([block.attn.W_Q for block in self.blocks], dim=0)

    @property
    @typeguard_ignore
    @lru_cache(maxsize=None)
    def W_V(self) -> Float[torch.Tensor, "n_layers n_heads d_model d_head"]:
        """Stacks the value weights across all layers"""
        return torch.stack([block.attn.W_V for block in self.blocks], dim=0)

    @property
    @typeguard_ignore
    @lru_cache(maxsize=None)
    def W_O(self) -> Float[torch.Tensor, "n_layers n_heads d_head d_model"]:
        """Stacks the attn output weights across all layers"""
        return torch.stack([block.attn.W_O for block in self.blocks], dim=0)

    @property
    @typeguard_ignore
    @lru_cache(maxsize=None)
    def W_in(self) -> Float[torch.Tensor, "n_layers d_model d_mlp"]:
        """Stacks the MLP input weights across all layers"""
        return torch.stack([block.mlp.W_in for block in self.blocks], dim=0)

    @property
    @typeguard_ignore
    @lru_cache(maxsize=None)
    def W_out(self) -> Float[torch.Tensor, "n_layers d_mlp d_model"]:
        """Stacks the MLP output weights across all layers"""
        return torch.stack([block.mlp.W_out for block in self.blocks], dim=0)

    @property
    @typeguard_ignore
    @lru_cache(maxsize=None)
    def b_K(self) -> Float[torch.Tensor, "n_layers n_heads d_head"]:
        """Stacks the key biases across all layers"""
        return torch.stack([block.attn.b_K for block in self.blocks], dim=0)

    @property
    @typeguard_ignore
    @lru_cache(maxsize=None)
    def b_Q(self) -> Float[torch.Tensor, "n_layers n_heads d_head"]:
        """Stacks the query biases across all layers"""
        return torch.stack([block.attn.b_Q for block in self.blocks], dim=0)

    @property
    @typeguard_ignore
    @lru_cache(maxsize=None)
    def b_V(self) -> Float[torch.Tensor, "n_layers n_heads d_head"]:
        """Stacks the value biases across all layers"""
        return torch.stack([block.attn.b_V for block in self.blocks], dim=0)

    @property
    @typeguard_ignore
    @lru_cache(maxsize=None)
    def b_O(self) -> Float[torch.Tensor, "n_layers d_model"]:
        """Stacks the attn output biases across all layers"""
        return torch.stack([block.attn.b_O for block in self.blocks], dim=0)

    @property
    @typeguard_ignore
    @lru_cache(maxsize=None)
    def b_in(self) -> Float[torch.Tensor, "n_layers d_mlp"]:
        """Stacks the MLP input biases across all layers"""
        return torch.stack([block.mlp.b_in for block in self.blocks], dim=0)

    @property
    @typeguard_ignore
    @lru_cache(maxsize=None)
    def b_out(self) -> Float[torch.Tensor, "n_layers d_model"]:
        """Stacks the MLP output biases across all layers"""
        return torch.stack([block.mlp.b_out for block in self.blocks], dim=0)

    @property
    @typeguard_ignore
    def QK(self):
        return FactoredMatrix(self.W_Q, self.W_K.transpose(-2, -1))

    @property
    @typeguard_ignore
    def OV(self):
        return FactoredMatrix(self.W_V, self.W_O)

    # Various utility functions
    def accumulated_bias(
        self, layer: int, mlp_input: bool = False, include_mlp_biases=True
    ) -> Float[torch.Tensor, "layers_accumulated_over d_model"]:
        """Returns the accumulated bias from all layer outputs (ie the b_Os and b_outs), up to the input of layer L.

        Args:
            layer (int): Layer number, in [0, n_layers]. layer==0 means no layers, layer==n_layers means all layers.
            mlp_input (bool): If True, we take the bias up to the input of the MLP of layer L (ie we include the bias
            from the attention output of the current layer, otherwise just biases from previous layers)
            include_mlp_biases (bool): Whether to include the biases of MLP layers. Often useful to have as False if
            we're expanding attn_out into individual heads, but keeping mlp_out as is.
        Returns:
            bias (torch.Tensor): [d_model], accumulated bias
        """
        accumulated_bias = torch.zeros(self.cfg.d_model, device=self.cfg.device)

        for i in range(layer):
            accumulated_bias += self.blocks[i].attn.b_O
            if include_mlp_biases:
                accumulated_bias += self.blocks[i].mlp.b_out
        if mlp_input:
            assert (
                layer < self.cfg.n_layers
            ), "Cannot include attn_bias from beyond the final layer"
            accumulated_bias += self.blocks[layer].attn.b_O
        return accumulated_bias

    def all_composition_scores(
        self, mode
    ) -> Float[torch.Tensor, "n_layers n_heads n_layers n_heads"]:
        """Returns the Composition scores for all pairs of heads, as a L1, H1, L2, H2 tensor (which is upper triangular
        on the first and third axes)

        mode is one of ["Q", "K", "V"]

        See https://transformer-circuits.pub/2021/framework/index.html#:~:text=The%20above%20diagram%20shows%20Q%2D%2C%20K%2D%2C%20and%20V%2DComposition
        for three metrics used
        """
        left = self.OV
        if mode == "Q":
            right = self.QK
        elif mode == "K":
            right = self.QK.T
        elif mode == "V":
            right = self.OV
        else:
            raise ValueError(f"mode must be one of ['Q', 'K', 'V'] not {mode}")

        scores = utils.composition_scores(left, right, broadcast_dims=True)
        # Mask scores to be zero for all pairs with the right head in the same layer or earlier layer than the left head.
        mask = (
            torch.arange(self.cfg.n_layers, device=self.cfg.device)[:, None, None, None]
            < torch.arange(self.cfg.n_layers, device=self.cfg.device)[
                None, None, :, None
            ]
        )
        scores = torch.where(mask, scores, torch.zeros_like(scores))
        return scores

    def all_head_labels(self):
        return [
            f"L{l}H{h}"
            for l in range(self.cfg.n_layers)
            for h in range(self.cfg.n_heads)
        ]

    def load_sample_training_dataset(self, **kwargs):
        """
        Helper function to load in a 10K-20K dataset of elements from the model's training data distribution.

        Wrapper around utils.get_dataset, which identifies the appropriate dataset the pretrained models. Each dataset
        has a 'text' field, which contains the relevant info, some have several meta data fields.

        Kwargs will be passed to utils.get_dataset (e.g. cache_dir to set download location)

        Notes:
        * GPT-2's training data is not open source. OpenWebText is a replication (links with >3 karma on Reddit)
        * OPT's training data is not open source, and is a mess of different things that is hard to replicate. I default
        to the Pile, which covers some of it, but imperfectly.

        (Some models will have actually been trained on the data supplied here, for some it's from the validation set)
        """
        model_dataset_map = {
            "neel": "c4_code",
            "neel-solu-old": "pile",
            "GPT2LMHeadModel": "openwebtext",
            "GPTNeoForCausalLM": "pile",
            "GPTNeoXForCausalLM": "pile",
            "GPTJForCausalLM": "pile",
            "OPTForCausalLM": "pile",
        }
        if self.cfg.original_architecture in model_dataset_map:
            self.dataset = utils.get_dataset(
                model_dataset_map[self.cfg.original_architecture], **kwargs
            )
        else:
            raise ValueError(
                f"We do not have an available dataset for the relevant model: {self.cfg.original_architecture}"
            )
        return self.dataset

    def sample_datapoint(
        self, tokenize=False
    ) -> Union[str, Float[torch.Tensor, "1 pos"]]:
        """
        Helper function to randomly sample a data point from self.dataset, a small dataset from the data distribution
        the model was trained on.

        Args:
            tokenize (bool): Whether to return tokens (instead of text). Defaults to False. Note that the returned tokens
            will be automatically truncated to the model's max context size.

        Implicitly calls self.load_sample_training_dataset if it hasn't already been called. Only works for pretrained
        models with an associated dataset. But you can manually replace self.dataset with a dataset of your choice if you want.
        """
        if self.dataset is None:
            self.load_sample_training_dataset()
        sample_dataset_size = len(self.dataset)
        index = np.random.randint(0, sample_dataset_size)
        if not tokenize:
            return self.dataset[index]["text"]
        else:
            return self.to_tokens(self.dataset[index]["text"], truncate=True)<|MERGE_RESOLUTION|>--- conflicted
+++ resolved
@@ -1409,13 +1409,8 @@
         input: Union[str, Float[torch.Tensor, "batch pos"]] = "",
         max_new_tokens: int = 10,
         stop_at_eos: bool = True,
-<<<<<<< HEAD
         eos_token_id: Optional[int] = None,
         do_sample: bool = True,
-=======
-        eos_token_id: Optional[Union[int, Sequence]] = None,
-        do_sample: bool = False,
->>>>>>> 090081f2
         top_k: Optional[int] = None,
         top_p: Optional[float] = None,
         temperature: float = 1.0,
@@ -1548,7 +1543,6 @@
                 )
             final_logits = logits[:, -1, :]
 
-<<<<<<< HEAD
             if do_sample:
                 sampled_tokens = utils.sample_logits(
                     final_logits,
@@ -1562,16 +1556,7 @@
                 sampled_tokens = final_logits.argmax(-1).to(
                     devices.get_device_for_block_index(0, self.cfg)
                 )
-=======
-            sampled_tokens = utils.sample_logits(
-                final_logits,
-                top_k=top_k,
-                top_p=top_p,
-                temperature=temperature,
-                freq_penalty=freq_penalty,
-                tokens=tokens,
-            ).to(device)
->>>>>>> 090081f2
+
 
             if stop_at_eos:
                 # For all unfinished sequences, add on the next token.
