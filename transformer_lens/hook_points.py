--- conflicted
+++ resolved
@@ -6,12 +6,8 @@
 import logging
 from contextlib import contextmanager
 from dataclasses import dataclass
-<<<<<<< HEAD
+from functools import partial
 from typing import Callable, Dict, List, Optional, Sequence, Tuple, Union, cast
-=======
-from functools import partial
-from typing import Callable, Dict, List, Optional, Sequence, Tuple, Union
->>>>>>> f052f395
 
 import torch.nn as nn
 import torch.utils.hooks as hooks
@@ -539,18 +535,14 @@
             names_filter = lambda name: name in filter_list
         self.is_caching = True
 
-<<<<<<< HEAD
         # mypy can't seem to infer this
         names_filter = cast(Callable[[str], bool], names_filter)
 
-        def save_hook(tensor, hook):
-=======
         def save_hook(tensor, hook, is_backward=False):
             hook_name = hook.name
             if is_backward:
                 hook_name += "_grad"
             resid_stream = tensor.detach().to(device)
->>>>>>> f052f395
             if remove_batch_dim:
                 resid_stream = resid_stream[0]
 
