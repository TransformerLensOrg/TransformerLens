"""Loading Pretrained Models Utilities.

This module contains functions for loading pretrained models from the Hugging Face Hub.
"""
import dataclasses
import logging
import re
from typing import Dict, Optional

import einops
import torch
from huggingface_hub import HfApi
from transformers import AutoConfig, AutoModelForCausalLM, BertForPreTraining

import transformer_lens.utils as utils
from transformer_lens.HookedTransformerConfig import HookedTransformerConfig

OFFICIAL_MODEL_NAMES = [
    "gpt2",
    "gpt2-medium",
    "gpt2-large",
    "gpt2-xl",
    "distilgpt2",
    "facebook/opt-125m",
    "facebook/opt-1.3b",
    "facebook/opt-2.7b",
    "facebook/opt-6.7b",
    "facebook/opt-13b",
    "facebook/opt-30b",
    "facebook/opt-66b",
    "EleutherAI/gpt-neo-125M",
    "EleutherAI/gpt-neo-1.3B",
    "EleutherAI/gpt-neo-2.7B",
    "EleutherAI/gpt-j-6B",
    "EleutherAI/gpt-neox-20b",
    "stanford-crfm/alias-gpt2-small-x21",
    "stanford-crfm/battlestar-gpt2-small-x49",
    "stanford-crfm/caprica-gpt2-small-x81",
    "stanford-crfm/darkmatter-gpt2-small-x343",
    "stanford-crfm/expanse-gpt2-small-x777",
    "stanford-crfm/arwen-gpt2-medium-x21",
    "stanford-crfm/beren-gpt2-medium-x49",
    "stanford-crfm/celebrimbor-gpt2-medium-x81",
    "stanford-crfm/durin-gpt2-medium-x343",
    "stanford-crfm/eowyn-gpt2-medium-x777",
    "EleutherAI/pythia-14m",
    "EleutherAI/pythia-31m",
    "EleutherAI/pythia-70m",
    "EleutherAI/pythia-160m",
    "EleutherAI/pythia-410m",
    "EleutherAI/pythia-1b",
    "EleutherAI/pythia-1.4b",
    "EleutherAI/pythia-2.8b",
    "EleutherAI/pythia-6.9b",
    "EleutherAI/pythia-12b",
    "EleutherAI/pythia-70m-deduped",
    "EleutherAI/pythia-160m-deduped",
    "EleutherAI/pythia-410m-deduped",
    "EleutherAI/pythia-1b-deduped",
    "EleutherAI/pythia-1.4b-deduped",
    "EleutherAI/pythia-2.8b-deduped",
    "EleutherAI/pythia-6.9b-deduped",
    "EleutherAI/pythia-12b-deduped",
    "EleutherAI/pythia-70m-v0",
    "EleutherAI/pythia-160m-v0",
    "EleutherAI/pythia-410m-v0",
    "EleutherAI/pythia-1b-v0",
    "EleutherAI/pythia-1.4b-v0",
    "EleutherAI/pythia-2.8b-v0",
    "EleutherAI/pythia-6.9b-v0",
    "EleutherAI/pythia-12b-v0",
    "EleutherAI/pythia-70m-deduped-v0",
    "EleutherAI/pythia-160m-deduped-v0",
    "EleutherAI/pythia-410m-deduped-v0",
    "EleutherAI/pythia-1b-deduped-v0",
    "EleutherAI/pythia-1.4b-deduped-v0",
    "EleutherAI/pythia-2.8b-deduped-v0",
    "EleutherAI/pythia-6.9b-deduped-v0",
    "EleutherAI/pythia-12b-deduped-v0",
    "EleutherAI/pythia-160m-seed1",
    "EleutherAI/pythia-160m-seed2",
    "EleutherAI/pythia-160m-seed3",
    "NeelNanda/SoLU_1L_v9_old",
    "NeelNanda/SoLU_2L_v10_old",
    "NeelNanda/SoLU_4L_v11_old",
    "NeelNanda/SoLU_6L_v13_old",
    "NeelNanda/SoLU_8L_v21_old",
    "NeelNanda/SoLU_10L_v22_old",
    "NeelNanda/SoLU_12L_v23_old",
    "NeelNanda/SoLU_1L512W_C4_Code",
    "NeelNanda/SoLU_2L512W_C4_Code",
    "NeelNanda/SoLU_3L512W_C4_Code",
    "NeelNanda/SoLU_4L512W_C4_Code",
    "NeelNanda/SoLU_6L768W_C4_Code",
    "NeelNanda/SoLU_8L1024W_C4_Code",
    "NeelNanda/SoLU_10L1280W_C4_Code",
    "NeelNanda/SoLU_12L1536W_C4_Code",
    "NeelNanda/GELU_1L512W_C4_Code",
    "NeelNanda/GELU_2L512W_C4_Code",
    "NeelNanda/GELU_3L512W_C4_Code",
    "NeelNanda/GELU_4L512W_C4_Code",
    "NeelNanda/Attn_Only_1L512W_C4_Code",
    "NeelNanda/Attn_Only_2L512W_C4_Code",
    "NeelNanda/Attn_Only_3L512W_C4_Code",
    "NeelNanda/Attn_Only_4L512W_C4_Code",
    "NeelNanda/Attn-Only-2L512W-Shortformer-6B-big-lr",
    "NeelNanda/SoLU_1L512W_Wiki_Finetune",
    "NeelNanda/SoLU_4L512W_Wiki_Finetune",
    "ArthurConmy/redwood_attn_2l",
    "llama-7b-hf",
    "llama-13b-hf",
    "llama-30b-hf",
    "llama-65b-hf",
    "meta-llama/Llama-2-7b-hf",
    "meta-llama/Llama-2-7b-chat-hf",
    "meta-llama/Llama-2-13b-hf",
    "meta-llama/Llama-2-13b-chat-hf",
    # TODO Llama-2-70b-hf requires Grouped-Query Attention, see the paper https://arxiv.org/pdf/2307.09288.pdf
    "Baidicoot/Othello-GPT-Transformer-Lens",
    "bert-base-cased",
    "roneneldan/TinyStories-1M",
    "roneneldan/TinyStories-3M",
    "roneneldan/TinyStories-8M",
    "roneneldan/TinyStories-28M",
    "roneneldan/TinyStories-33M",
    "roneneldan/TinyStories-Instruct-1M",
    "roneneldan/TinyStories-Instruct-3M",
    "roneneldan/TinyStories-Instruct-8M",
    "roneneldan/TinyStories-Instruct-28M",
    "roneneldan/TinyStories-Instruct-33M",
    "roneneldan/TinyStories-1Layer-21M",
    "roneneldan/TinyStories-2Layers-33M",
    "roneneldan/TinyStories-Instuct-1Layer-21M",
    "roneneldan/TinyStories-Instruct-2Layers-33M",
    "stabilityai/stablelm-base-alpha-3b",
    "stabilityai/stablelm-base-alpha-7b",
    "stabilityai/stablelm-tuned-alpha-3b",
    "stabilityai/stablelm-tuned-alpha-7b",
    "bigscience/bloom-560m",
    "bigcode/santacoder",
]
"""Official model names for models on HuggingFace."""

# Model Aliases:
MODEL_ALIASES = {
    "NeelNanda/SoLU_1L_v9_old": ["solu-1l-pile", "solu-1l-old"],
    "NeelNanda/SoLU_2L_v10_old": ["solu-2l-pile", "solu-2l-old"],
    "NeelNanda/SoLU_4L_v11_old": ["solu-4l-pile", "solu-4l-old"],
    "NeelNanda/SoLU_6L_v13_old": ["solu-6l-pile", "solu-6l-old"],
    "NeelNanda/SoLU_8L_v21_old": ["solu-8l-pile", "solu-8l-old"],
    "NeelNanda/SoLU_10L_v22_old": ["solu-10l-pile", "solu-10l-old"],
    "NeelNanda/SoLU_12L_v23_old": ["solu-12l-pile", "solu-12l-old"],
    "NeelNanda/SoLU_1L512W_C4_Code": ["solu-1l", "solu-1l-new", "solu-1l-c4-code"],
    "NeelNanda/SoLU_2L512W_C4_Code": ["solu-2l", "solu-2l-new", "solu-2l-c4-code"],
    "NeelNanda/SoLU_3L512W_C4_Code": ["solu-3l", "solu-3l-new", "solu-3l-c4-code"],
    "NeelNanda/SoLU_4L512W_C4_Code": ["solu-4l", "solu-4l-new", "solu-4l-c4-code"],
    "NeelNanda/GELU_1L512W_C4_Code": ["gelu-1l", "gelu-1l-new", "gelu-1l-c4-code"],
    "NeelNanda/GELU_2L512W_C4_Code": ["gelu-2l", "gelu-2l-new", "gelu-2l-c4-code"],
    "NeelNanda/GELU_3L512W_C4_Code": ["gelu-3l", "gelu-3l-new", "gelu-3l-c4-code"],
    "NeelNanda/GELU_4L512W_C4_Code": ["gelu-4l", "gelu-4l-new", "gelu-4l-c4-code"],
    "NeelNanda/Attn_Only_1L512W_C4_Code": [
        "attn-only-1l",
        "attn-only-1l-new",
        "attn-only-1l-c4-code",
    ],
    "NeelNanda/Attn_Only_2L512W_C4_Code": [
        "attn-only-2l",
        "attn-only-2l-new",
        "attn-only-2l-c4-code",
    ],
    "NeelNanda/Attn_Only_3L512W_C4_Code": [
        "attn-only-3l",
        "attn-only-3l-new",
        "attn-only-3l-c4-code",
    ],
    "NeelNanda/Attn_Only_4L512W_C4_Code": [
        "attn-only-4l",
        "attn-only-4l-new",
        "attn-only-4l-c4-code",
    ],
    "NeelNanda/SoLU_6L768W_C4_Code": ["solu-6l", "solu-6l-new", "solu-6l-c4-code"],
    "NeelNanda/SoLU_8L1024W_C4_Code": ["solu-8l", "solu-8l-new", "solu-8l-c4-code"],
    "NeelNanda/SoLU_10L1280W_C4_Code": ["solu-10l", "solu-10l-new", "solu-10l-c4-code"],
    "NeelNanda/SoLU_12L1536W_C4_Code": ["solu-12l", "solu-12l-new", "solu-12l-c4-code"],
    "NeelNanda/Attn-Only-2L512W-Shortformer-6B-big-lr": [
        "attn-only-2l-demo",
        "attn-only-2l-shortformer-6b-big-lr",
        "attn-only-2l-induction-demo",
        "attn-only-demo",
    ],
    "NeelNanda/SoLU_1L512W_Wiki_Finetune": [
        "solu-1l-wiki",
        "solu-1l-wiki-finetune",
        "solu-1l-finetune",
    ],
    "NeelNanda/SoLU_4L512W_Wiki_Finetune": [
        "solu-4l-wiki",
        "solu-4l-wiki-finetune",
        "solu-4l-finetune",
    ],
    "EleutherAI/pythia-14m": [
        "pythia-14m",
    ],
    "EleutherAI/pythia-31m": [
        "pythia-31m",
    ],
    "EleutherAI/pythia-70m": [
        "pythia-70m",
        "pythia",
        "EleutherAI/pythia-19m",
        "pythia-19m",  # EleutherAI renamed this model
    ],
    "EleutherAI/pythia-160m": [
        "pythia-160m",
        "EleutherAI/pythia-125m",
        "pythia-125m",  # EleutherAI renamed this model"
    ],
    "EleutherAI/pythia-410m": [
        "pythia-410m",
        "EleutherAI/pythia-350m",
        "pythia-350m",  # EleutherAI renamed this model
    ],
    "EleutherAI/pythia-1b": [
        "pythia-1b",
        "EleutherAI/pythia-800m",
        "pythia-800m",  # EleutherAI renamed this model
    ],
    "EleutherAI/pythia-1.4b": [
        "pythia-1.4b",
        "EleutherAI/pythia-1.3b",
        "pythia-1.3b",  # EleutherAI renamed this model
    ],
    "EleutherAI/pythia-2.8b": [
        "pythia-2.8b",
        "EleutherAI/pythia-2.7b",
        "pythia-2.7b",  # EleutherAI renamed this model
    ],
    "EleutherAI/pythia-6.9b": [
        "pythia-6.9b",
        "EleutherAI/pythia-6.7b",
        "pythia-6.7b",  # EleutherAI renamed this model
    ],
    "EleutherAI/pythia-12b": [
        "pythia-12b",
        "EleutherAI/pythia-13b",
        "pythia-13b",  # EleutherAI renamed this model
    ],
    "EleutherAI/pythia-70m-deduped": [
        "pythia-70m-deduped",
        "EleutherAI/pythia-19m-deduped",  # EleutherAI renamed this model
        "pythia-19m-deduped",
    ],
    "EleutherAI/pythia-160m-deduped": [
        "pythia-160m-deduped",
        "EleutherAI/pythia-125m-deduped",  # EleutherAI renamed this model
        "pythia-125m-deduped",
    ],
    "EleutherAI/pythia-410m-deduped": [
        "pythia-410m-deduped",
        "EleutherAI/pythia-350m-deduped",  # EleutherAI renamed this model
        "pythia-350m-deduped",
    ],
    "EleutherAI/pythia-1b-deduped": [
        "pythia-1b-deduped",
        "EleutherAI/pythia-800m-deduped",  # EleutherAI renamed this model
        "pythia-800m-deduped",
    ],
    "EleutherAI/pythia-1.4b-deduped": [
        "pythia-1.4b-deduped",
        "EleutherAI/pythia-1.3b-deduped",  # EleutherAI renamed this model
        "pythia-1.3b-deduped",
    ],
    "EleutherAI/pythia-2.8b-deduped": [
        "pythia-2.8b-deduped",
        "EleutherAI/pythia-2.7b-deduped",  # EleutherAI renamed this model
        "pythia-2.7b-deduped",
    ],
    "EleutherAI/pythia-6.9b-deduped": [
        "pythia-6.9b-deduped",
        "EleutherAI/pythia-6.7b-deduped",  # EleutherAI renamed this model
        "pythia-6.7b-deduped",
    ],
    "EleutherAI/pythia-12b-deduped": [
        "pythia-12b-deduped",
        "EleutherAI/pythia-13b-deduped",  # EleutherAI renamed this model
        "pythia-13b-deduped",
    ],
    "EleutherAI/pythia-70m-v0": [
        "pythia-70m-v0",
        "pythia-v0",
        "EleutherAI/pythia-19m-v0",
        "pythia-19m-v0",  # EleutherAI renamed this model
    ],
    "EleutherAI/pythia-160m-v0": [
        "pythia-160m-v0",
        "EleutherAI/pythia-125m-v0",
        "pythia-125m-v0",  # EleutherAI renamed this model"
    ],
    "EleutherAI/pythia-410m-v0": [
        "pythia-410m-v0",
        "EleutherAI/pythia-350m-v0",
        "pythia-350m-v0",  # EleutherAI renamed this model
    ],
    "EleutherAI/pythia-1b-v0": [
        "pythia-1b-v0",
        "EleutherAI/pythia-800m-v0",
        "pythia-800m-v0",  # EleutherAI renamed this model
    ],
    "EleutherAI/pythia-1.4b-v0": [
        "pythia-1.4b-v0",
        "EleutherAI/pythia-1.3b-v0",
        "pythia-1.3b-v0",  # EleutherAI renamed this model
    ],
    "EleutherAI/pythia-2.8b-v0": [
        "pythia-2.8b-v0",
        "EleutherAI/pythia-2.7b-v0",
        "pythia-2.7b-v0",  # EleutherAI renamed this model
    ],
    "EleutherAI/pythia-6.9b-v0": [
        "pythia-6.9b-v0",
        "EleutherAI/pythia-6.7b-v0",
        "pythia-6.7b-v0",  # EleutherAI renamed this model
    ],
    "EleutherAI/pythia-12b-v0": [
        "pythia-12b-v0",
        "EleutherAI/pythia-13b-v0",
        "pythia-13b-v0",  # EleutherAI renamed this model
    ],
    "EleutherAI/pythia-70m-deduped-v0": [
        "pythia-70m-deduped-v0",
        "EleutherAI/pythia-19m-deduped-v0",  # EleutherAI renamed this model
        "pythia-19m-deduped-v0",
    ],
    "EleutherAI/pythia-160m-deduped-v0": [
        "pythia-160m-deduped-v0",
        "EleutherAI/pythia-125m-deduped-v0",  # EleutherAI renamed this model
        "pythia-125m-deduped-v0",
    ],
    "EleutherAI/pythia-410m-deduped-v0": [
        "pythia-410m-deduped-v0",
        "EleutherAI/pythia-350m-deduped-v0",  # EleutherAI renamed this model
        "pythia-350m-deduped-v0",
    ],
    "EleutherAI/pythia-1b-deduped-v0": [
        "pythia-1b-deduped-v0",
        "EleutherAI/pythia-800m-deduped-v0",  # EleutherAI renamed this model
        "pythia-800m-deduped-v0",
    ],
    "EleutherAI/pythia-1.4b-deduped-v0": [
        "pythia-1.4b-deduped-v0",
        "EleutherAI/pythia-1.3b-deduped-v0",  # EleutherAI renamed this model
        "pythia-1.3b-deduped-v0",
    ],
    "EleutherAI/pythia-2.8b-deduped-v0": [
        "pythia-2.8b-deduped-v0",
        "EleutherAI/pythia-2.7b-deduped-v0",  # EleutherAI renamed this model
        "pythia-2.7b-deduped-v0",
    ],
    "EleutherAI/pythia-6.9b-deduped-v0": [
        "pythia-6.9b-deduped-v0",
        "EleutherAI/pythia-6.7b-deduped-v0",  # EleutherAI renamed this model
        "pythia-6.7b-deduped-v0",
    ],
    "EleutherAI/pythia-12b-deduped-v0": [
        "pythia-12b-deduped-v0",
        "EleutherAI/pythia-13b-deduped-v0",  # EleutherAI renamed this model
        "pythia-13b-deduped-v0",
    ],
    "EleutherAI/pythia-160m-seed1": [
        "pythia-160m-seed1",
        "EleutherAI/pythia-125m-seed1",
        "pythia-125m-seed1",  # EleutherAI renamed this model"
    ],
    "EleutherAI/pythia-160m-seed2": [
        "pythia-160m-seed2",
        "EleutherAI/pythia-125m-seed2",
        "pythia-125m-seed2",  # EleutherAI renamed this model"
    ],
    "EleutherAI/pythia-160m-seed3": [
        "pythia-160m-seed3",
        "EleutherAI/pythia-125m-seed3",
        "pythia-125m-seed3",  # EleutherAI renamed this model"
    ],
    "gpt2": ["gpt2-small"],
    "distilgpt2": ["distillgpt2", "distill-gpt2", "distil-gpt2", "gpt2-xs"],
    "facebook/opt-125m": ["opt-125m", "opt-small", "opt"],
    "facebook/opt-1.3b": ["opt-1.3b", "opt-medium"],
    "facebook/opt-2.7b": ["opt-2.7b", "opt-large"],
    "facebook/opt-6.7b": ["opt-6.7b", "opt-xl"],
    "facebook/opt-13b": ["opt-13b", "opt-xxl"],
    "facebook/opt-30b": ["opt-30b", "opt-xxxl"],
    "facebook/opt-66b": ["opt-66b", "opt-xxxxl"],
    "EleutherAI/gpt-neo-125M": ["gpt-neo-125M", "gpt-neo-small", "neo-small", "neo"],
    "EleutherAI/gpt-neo-1.3B": ["gpt-neo-1.3B", "gpt-neo-medium", "neo-medium"],
    "EleutherAI/gpt-neo-2.7B": ["gpt-neo-2.7B", "gpt-neo-large", "neo-large"],
    "EleutherAI/gpt-j-6B": ["gpt-j-6B", "gpt-j", "gptj"],
    "EleutherAI/gpt-neox-20b": ["gpt-neox-20b", "gpt-neox", "neox"],
    "stanford-crfm/alias-gpt2-small-x21": [
        "stanford-gpt2-small-a",
        "alias-gpt2-small-x21",
        "gpt2-mistral-small-a",
        "gpt2-stanford-small-a",
    ],
    "stanford-crfm/battlestar-gpt2-small-x49": [
        "stanford-gpt2-small-b",
        "battlestar-gpt2-small-x49",
        "gpt2-mistral-small-b",
        "gpt2-mistral-small-b",
    ],
    "stanford-crfm/caprica-gpt2-small-x81": [
        "stanford-gpt2-small-c",
        "caprica-gpt2-small-x81",
        "gpt2-mistral-small-c",
        "gpt2-stanford-small-c",
    ],
    "stanford-crfm/darkmatter-gpt2-small-x343": [
        "stanford-gpt2-small-d",
        "darkmatter-gpt2-small-x343",
        "gpt2-mistral-small-d",
        "gpt2-mistral-small-d",
    ],
    "stanford-crfm/expanse-gpt2-small-x777": [
        "stanford-gpt2-small-e",
        "expanse-gpt2-small-x777",
        "gpt2-mistral-small-e",
        "gpt2-mistral-small-e",
    ],
    "stanford-crfm/arwen-gpt2-medium-x21": [
        "stanford-gpt2-medium-a",
        "arwen-gpt2-medium-x21",
        "gpt2-medium-small-a",
        "gpt2-stanford-medium-a",
    ],
    "stanford-crfm/beren-gpt2-medium-x49": [
        "stanford-gpt2-medium-b",
        "beren-gpt2-medium-x49",
        "gpt2-medium-small-b",
        "gpt2-stanford-medium-b",
    ],
    "stanford-crfm/celebrimbor-gpt2-medium-x81": [
        "stanford-gpt2-medium-c",
        "celebrimbor-gpt2-medium-x81",
        "gpt2-medium-small-c",
        "gpt2-medium-small-c",
    ],
    "stanford-crfm/durin-gpt2-medium-x343": [
        "stanford-gpt2-medium-d",
        "durin-gpt2-medium-x343",
        "gpt2-medium-small-d",
        "gpt2-stanford-medium-d",
    ],
    "stanford-crfm/eowyn-gpt2-medium-x777": [
        "stanford-gpt2-medium-e",
        "eowyn-gpt2-medium-x777",
        "gpt2-medium-small-e",
        "gpt2-stanford-medium-e",
    ],
    "ArthurConmy/redwood_attn_2l": ["redwood_attn_2l"],
    "llama-7b-hf": ["llama-7b"],
    "llama-13b-hf": ["llama-13b"],
    "llama-30b-hf": ["llama-30b"],
    "llama-65b-hf": ["llama-65b"],
    "meta-llama/Llama-2-7b-hf": ["Llama-2-7b", "meta-llama/Llama-2-7b-hf"],
    "meta-llama/Llama-2-7b-chat-hf": ["Llama-2-7b-chat", "meta-llama/Llama-2-7b-chat-hf"],
    "meta-llama/Llama-2-13b-hf": ["Llama-2-13b", "meta-llama/Llama-2-13b-hf"],
    "meta-llama/Llama-2-13b-chat-hf": ["Llama-2-13b-chat", "meta-llama/Llama-2-13b-chat-hf"],
    # TODO Llama-2-70b-hf requires Grouped-Query Attention, see the paper https://arxiv.org/pdf/2307.09288.pdf
    "Baidicoot/Othello-GPT-Transformer-Lens": ["othello-gpt"],
    "roneneldan/TinyStories-1M": ["tiny-stories-1M"],
    "roneneldan/TinyStories-3M": ["tiny-stories-3M"],
    "roneneldan/TinyStories-8M": ["tiny-stories-8M"],
    "roneneldan/TinyStories-28M": ["tiny-stories-28M"],
    "roneneldan/TinyStories-33M": ["tiny-stories-33M"],
    "roneneldan/TinyStories-Instruct-1M": ["tiny-stories-instruct-1M"],
    "roneneldan/TinyStories-Instruct-3M": ["tiny-stories-instruct-3M"],
    "roneneldan/TinyStories-Instruct-8M": ["tiny-stories-instruct-8M"],
    "roneneldan/TinyStories-Instruct-28M": ["tiny-stories-instruct-28M"],
    "roneneldan/TinyStories-Instruct-33M": ["tiny-stories-instruct-33M"],
    "roneneldan/TinyStories-1Layer-21M": ["tiny-stories-1L-21M"],
    "roneneldan/TinyStories-2Layers-33M": ["tiny-stories-2L-33M"],
    "roneneldan/TinyStories-Instuct-1Layer-21M": ["tiny-stories-instruct-1L-21M"],
    "roneneldan/TinyStories-Instruct-2Layers-33M": ["tiny-stories-instruct-2L-33M"],
    "stabilityai/stablelm-base-alpha-3b": [
        "stablelm-base-alpha-3b",
        "stablelm-base-3b",
    ],
    "stabilityai/stablelm-base-alpha-7b": [
        "stablelm-base-alpha-7b",
        "stablelm-base-7b",
    ],
    "stabilityai/stablelm-tuned-alpha-3b": [
        "stablelm-tuned-alpha-3b",
        "stablelm-tuned-3b",
    ],
    "stabilityai/stablelm-tuned-alpha-7b": [
        "stablelm-tuned-alpha-7b",
        "stablelm-tuned-7b",
    ],
    "bigscience/bloom-560m": ["bloom-560m"],
    "bigcode/santacoder": ["santacoder"],
}
"""Model aliases for models on HuggingFace."""

NON_HF_HOSTED_MODEL_NAMES= [
    "llama-7b-hf",
    "llama-13b-hf",
    "llama-30b-hf",
    "llama-65b-hf",
]
"""Official model names for models that not hosted on HuggingFace."""

# Sets a default model alias, by convention the first one in the model alias table, else the official name if it has no aliases
DEFAULT_MODEL_ALIASES = [
    MODEL_ALIASES[name][0] if name in MODEL_ALIASES else name
    for name in OFFICIAL_MODEL_NAMES
]


def make_model_alias_map():
    """
    Converts OFFICIAL_MODEL_NAMES (the list of actual model names on
    HuggingFace) and MODEL_ALIASES (a dictionary mapping official model names to
    aliases) into a dictionary mapping all aliases to the official model name.
    """
    model_alias_map = {}
    for official_model_name in OFFICIAL_MODEL_NAMES:
        aliases = MODEL_ALIASES.get(official_model_name, [])
        for alias in aliases:
            model_alias_map[alias.lower()] = official_model_name
        model_alias_map[official_model_name.lower()] = official_model_name
    return model_alias_map


def get_official_model_name(model_name: str):
    """
    Returns the official model name for a given model name (or alias).
    """
    model_alias_map = make_model_alias_map()
    official_model_name = model_alias_map.get(model_name.lower(), None)
    if official_model_name is None:
        raise ValueError(
            f"{model_name} not found. Valid official model names (excl aliases): {OFFICIAL_MODEL_NAMES}"
        )
    return official_model_name


def convert_hf_model_config(model_name: str, **kwargs):
    """
    Returns the model config for a HuggingFace model, converted to a dictionary
    in the HookedTransformerConfig format.

    Takes the official_model_name as an input.
    """
    # In case the user passed in an alias
    official_model_name = get_official_model_name(model_name)
    # Load HuggingFace model config
    if "llama" not in official_model_name.lower():
        hf_config = AutoConfig.from_pretrained(official_model_name, **kwargs)
        architecture = hf_config.architectures[0]
    else:
        architecture = "LlamaForCausalLM"
    if official_model_name.startswith(
        ("llama-7b", "meta-llama/Llama-2-7b")
    ):  # same architecture for LLaMA and Llama-2
        cfg_dict = {
            "d_model": 4096,
            "d_head": 4096 // 32,
            "n_heads": 32,
            "d_mlp": 11008,
            "n_layers": 32,
            "n_ctx": 2048 if official_model_name.startswith("llama-7b") else 4096,
            "eps": 1e-6 if official_model_name.startswith("llama-7b") else 1e-5,
            "d_vocab": 32000,
            "act_fn": "silu",
            "normalization_type": "RMS",
            "positional_embedding_type": "rotary",
            "rotary_dim": 4096 // 32,
            "final_rms": True,
            "gated_mlp": True,
        }
    elif official_model_name.startswith(
        ("llama-13b", "meta-llama/Llama-2-13b")
    ):  # same architecture for LLaMA and Llama-2
        cfg_dict = {
            "d_model": 5120,
            "d_head": 5120 // 40,
            "n_heads": 40,
            "d_mlp": 13824,
            "n_layers": 40,
            "n_ctx": 2048 if official_model_name.startswith("llama-13b") else 4096,
<<<<<<< HEAD
            "eps": 1e-6 if official_model_name.startswith("llama-7b") else 1e-5,
=======
            "eps": 1e-6 if official_model_name.startswith("llama-13b") else 1e-5,
>>>>>>> 0825c5eb
            "d_vocab": 32000,
            "act_fn": "silu",
            "normalization_type": "RMS",
            "positional_embedding_type": "rotary",
            "rotary_dim": 5120 // 40,
            "final_rms": True,
            "gated_mlp": True,
        }
    elif "llama-30b" in official_model_name:
        cfg_dict = {
            "d_model": 6656,
            "d_head": 6656 // 52,
            "n_heads": 52,
            "d_mlp": 17920,
            "n_layers": 60,
            "n_ctx": 2048,
            "eps": 1e-6,
            "d_vocab": 32000,
            "act_fn": "silu",
            "normalization_type": "RMS",
            "positional_embedding_type": "rotary",
            "rotary_dim": 6656 // 52,
            "final_rms": True,
            "gated_mlp": True,
        }
    elif "llama-65b" in official_model_name:
        cfg_dict = {
            "d_model": 8192,
            "d_head": 8192 // 64,
            "n_heads": 64,
            "d_mlp": 22016,
            "n_layers": 80,
            "n_ctx": 2048,
            "eps": 1e-6,
            "d_vocab": 32000,
            "act_fn": "silu",
            "normalization_type": "RMS",
            "positional_embedding_type": "rotary",
            "rotary_dim": 8192 // 64,
            "final_rms": True,
            "gated_mlp": True,
        }
    elif architecture == "GPTNeoForCausalLM":
        cfg_dict = {
            "d_model": hf_config.hidden_size,
            "d_head": hf_config.hidden_size // hf_config.num_heads,
            "n_heads": hf_config.num_heads,
            "d_mlp": hf_config.hidden_size * 4,
            "n_layers": hf_config.num_layers,
            "n_ctx": hf_config.max_position_embeddings,
            "eps": hf_config.layer_norm_epsilon,
            "d_vocab": hf_config.vocab_size,
            "attn_types": hf_config.attention_layers,
            "act_fn": hf_config.activation_function,
            "use_attn_scale": False,
            "use_local_attn": True,
            "window_size": hf_config.window_size,
            "scale_attn_by_inverse_layer_idx": False,
            "normalization_type": "LN",
        }
    elif architecture == "GPT2LMHeadModel":
        cfg_dict = {
            "d_model": hf_config.n_embd,
            "d_head": hf_config.n_embd // hf_config.n_head,
            "n_heads": hf_config.n_head,
            "d_mlp": hf_config.n_embd * 4,
            "n_layers": hf_config.n_layer,
            "n_ctx": hf_config.n_ctx,
            "eps": hf_config.layer_norm_epsilon,
            "d_vocab": hf_config.vocab_size,
            "act_fn": hf_config.activation_function,
            "use_attn_scale": True,
            "use_local_attn": False,
            "scale_attn_by_inverse_layer_idx": hf_config.scale_attn_by_inverse_layer_idx,
            "normalization_type": "LN",
        }
    elif architecture == "OPTForCausalLM":
        cfg_dict = {
            "d_model": hf_config.hidden_size,
            "d_head": hf_config.hidden_size // hf_config.num_attention_heads,
            "n_heads": hf_config.num_attention_heads,
            "d_mlp": hf_config.ffn_dim,
            "n_layers": hf_config.num_hidden_layers,
            "n_ctx": hf_config.max_position_embeddings,
            "eps": 1e-5,
            "d_vocab": hf_config.vocab_size,
            "act_fn": hf_config.activation_function,
            "use_attn_scale": True,
            "use_local_attn": False,
            "scale_attn_by_inverse_layer_idx": False,
            "normalization_type": "LN",
        }
    elif architecture == "GPTJForCausalLM":
        cfg_dict = {
            "d_model": hf_config.n_embd,
            "d_head": hf_config.n_embd // hf_config.n_head,
            "n_heads": hf_config.n_head,
            "d_mlp": 4 * hf_config.n_embd,
            "n_layers": hf_config.n_layer,
            "n_ctx": hf_config.n_positions,
            "eps": 1e-5,
            "d_vocab": hf_config.vocab_size,
            "act_fn": hf_config.activation_function,
            "use_attn_scale": True,
            "use_local_attn": False,
            "scale_attn_by_inverse_layer_idx": False,
            "parallel_attn_mlp": True,
            "positional_embedding_type": "rotary",
            "rotary_dim": hf_config.rotary_dim,
            "normalization_type": "LN",
        }
    elif architecture == "GPTNeoXForCausalLM":
        cfg_dict = {
            "d_model": hf_config.hidden_size,
            "d_head": hf_config.hidden_size // hf_config.num_attention_heads,
            "n_heads": hf_config.num_attention_heads,
            "d_mlp": hf_config.intermediate_size,
            "n_layers": hf_config.num_hidden_layers,
            "n_ctx": hf_config.max_position_embeddings,
            "eps": hf_config.layer_norm_eps,
            "d_vocab": hf_config.vocab_size,
            "act_fn": hf_config.hidden_act,
            "use_attn_scale": True,
            "use_local_attn": False,
            "scale_attn_by_inverse_layer_idx": False,
            "parallel_attn_mlp": True,
            "positional_embedding_type": "rotary",
            "normalization_type": "LN",
        }
        rotary_pct = hf_config.rotary_pct
        cfg_dict["rotary_dim"] = round(rotary_pct * cfg_dict["d_head"])
    elif architecture == "BertForMaskedLM":
        cfg_dict = {
            "d_model": hf_config.hidden_size,
            "d_head": hf_config.hidden_size // hf_config.num_attention_heads,
            "n_heads": hf_config.num_attention_heads,
            "d_mlp": hf_config.intermediate_size,
            "n_layers": hf_config.num_hidden_layers,
            "n_ctx": hf_config.max_position_embeddings,
            "eps": hf_config.layer_norm_eps,
            "d_vocab": hf_config.vocab_size,
            "act_fn": "gelu",
            "attention_dir": "bidirectional",
        }
    elif architecture == "BloomForCausalLM":
        cfg_dict = {
            "d_model": hf_config.hidden_size,
            "d_head": hf_config.hidden_size // hf_config.n_head,
            "n_heads": hf_config.n_head,
            "d_mlp": hf_config.hidden_size * 4,
            "n_layers": hf_config.n_layer,
            "n_ctx": 2048,  # Capped due to HF Tokenizer Constraints
            "d_vocab": hf_config.vocab_size,
            "act_fn": "gelu_fast",
            "eps": hf_config.layer_norm_epsilon,
            "normalization_type": "LN",
            "post_embedding_ln": True,
            "positional_embedding_type": "alibi",
        }

    elif architecture == "GPT2LMHeadCustomModel":
        # santacoder
        cfg_dict = {
            "d_model": hf_config.n_embd,
            "d_head": hf_config.n_embd // hf_config.n_head,
            "n_heads": hf_config.n_head,
            "d_mlp": hf_config.n_embd * 4,
            "n_layers": hf_config.n_layer,
            "n_ctx": hf_config.n_positions,
            "eps": hf_config.layer_norm_epsilon,
            "d_vocab": hf_config.vocab_size,
            "act_fn": hf_config.activation_function,
            "use_attn_scale": True,
            "use_local_attn": False,
            "scale_attn_by_inverse_layer_idx": hf_config.scale_attn_by_inverse_layer_idx,
            "normalization_type": "LN",
        }
    else:
        raise NotImplementedError(f"{architecture} is not currently supported.")
    # All of these models use LayerNorm
    cfg_dict["original_architecture"] = architecture
    # The name such that AutoTokenizer.from_pretrained works
    cfg_dict["tokenizer_name"] = official_model_name
    return cfg_dict


def convert_neel_model_config(official_model_name: str, **kwargs):
    """
    Loads the config for a model trained by me (NeelNanda), converted to a dictionary
    in the HookedTransformerConfig format.

    AutoConfig is not supported, because these models are in the HookedTransformer format, so we directly download and load the json.
    """
    official_model_name = get_official_model_name(official_model_name)
    cfg_json: dict = utils.download_file_from_hf(
        official_model_name, "config.json", **kwargs
    )
    cfg_arch = cfg_json.get(
        "architecture", "neel" if "_old" not in official_model_name else "neel-solu-old"
    )
    cfg_dict = {
        "d_model": cfg_json["d_model"],
        "n_layers": cfg_json["n_layers"],
        "d_mlp": cfg_json["d_mlp"],
        "d_head": cfg_json["d_head"],
        "n_heads": cfg_json["n_heads"],
        "n_ctx": cfg_json["n_ctx"],
        "d_vocab": cfg_json["d_vocab"],
        "tokenizer_name": cfg_json.get("tokenizer_name", None),
        "act_fn": cfg_json["act_fn"],
        "attn_only": cfg_json["attn_only"],
        "final_rms": cfg_json.get("final_rms", False),
        "original_architecture": cfg_arch,
    }
    if "normalization" in cfg_json:
        cfg_dict["normalization_type"] = cfg_json["normalization"]
    else:
        cfg_dict["normalization_type"] = cfg_json["normalization_type"]
    if "shortformer_pos" in cfg_json:
        cfg_dict["positional_embedding_type"] = (
            "shortformer" if cfg_json["shortformer_pos"] else "standard"
        )
    else:
        cfg_dict["positional_embedding_type"] = "standard"
    return cfg_dict


def get_pretrained_model_config(
    model_name: str,
    checkpoint_index: Optional[int] = None,
    checkpoint_value: Optional[int] = None,
    fold_ln: bool = False,
    device: Optional[str] = None,
    n_devices: int = 1,
    default_prepend_bos: bool = True,
    dtype: torch.dtype = torch.float32,
    **kwargs,
):
    """Returns the pretrained model config as an HookedTransformerConfig object.

    There are two types of pretrained models: HuggingFace models (where
    AutoModel and AutoConfig work), and models trained by me (NeelNanda) which
    aren't as integrated with HuggingFace infrastructure.

    Args:
        model_name: The name of the model. This can be either the official
            HuggingFace model name, or the name of a model trained by me
            (NeelNanda).
        checkpoint_index (int, optional): If loading from a
            checkpoint, the index of the checkpoint to load. Defaults to None.
        checkpoint_value (int, optional): If loading from a checkpoint, the
        value of
            the checkpoint to load, ie the step or token number (each model has
            checkpoints labelled with exactly one of these). Defaults to None.
        fold_ln (bool, optional): Whether to fold the layer norm into the
            subsequent linear layers (see HookedTransformer.fold_layer_norm for
            details). Defaults to False.
        device (str, optional): The device to load the model onto. By
            default will load to CUDA if available, else CPU.
        n_devices (int, optional): The number of devices to split the model across. Defaults to 1.
        default_prepend_bos (bool, optional): Default behavior of whether to prepend the BOS token when the
            methods of HookedTransformer process input text to tokenize (only when input is a string).
            Defaults to True - even for models not explicitly trained with this, heads often use the
            first position as a resting position and accordingly lose information from the first token,
            so this empirically seems to give better results. To change the default behavior to False, pass in
            default_prepend_bos=False. Note that you can also locally override the default behavior by passing
            in prepend_bos=True/False when you call a method that processes the input string.
        dtype (torch.dtype, optional): The dtype to load the TransformerLens model in.
        kwargs: Other optional arguments passed to HuggingFace's from_pretrained.
            Also given to other HuggingFace functions when compatible.

    """
    official_model_name = get_official_model_name(model_name)
    if (
        official_model_name.startswith("NeelNanda")
        or official_model_name.startswith("ArthurConmy")
        or official_model_name.startswith("Baidicoot")
    ):
        cfg_dict = convert_neel_model_config(official_model_name, **kwargs)
    else:
        cfg_dict = convert_hf_model_config(official_model_name, **kwargs)
    # Processing common to both model types
    # Remove any prefix, saying the organization who made a model.
    cfg_dict["model_name"] = official_model_name.split("/")[-1]
    # Don't need to initialize weights, we're loading from pretrained
    cfg_dict["init_weights"] = False

    if (
        "positional_embedding_type" in cfg_dict
        and cfg_dict["positional_embedding_type"] == "shortformer"
        and fold_ln
    ):
        logging.warning(
            "You tried to specify fold_ln=True for a shortformer model, but this can't be done! Setting fold_ln=False instead."
        )
        fold_ln = False

    if device is not None:
        cfg_dict["device"] = device

    cfg_dict["dtype"] = dtype

    if fold_ln:
        if cfg_dict["normalization_type"] in ["LN", "LNPre"]:
            cfg_dict["normalization_type"] = "LNPre"
        else:
            logging.warning("Cannot fold in layer norm, normalization_type is not LN.")

    if checkpoint_index is not None or checkpoint_value is not None:
        checkpoint_labels, checkpoint_label_type = get_checkpoint_labels(
            official_model_name,
            **kwargs,
        )
        cfg_dict["from_checkpoint"] = True
        cfg_dict["checkpoint_label_type"] = checkpoint_label_type
        if checkpoint_index is not None:
            cfg_dict["checkpoint_index"] = checkpoint_index
            cfg_dict["checkpoint_value"] = checkpoint_labels[checkpoint_index]
        elif checkpoint_value is not None:
            assert (
                checkpoint_value in checkpoint_labels
            ), f"Checkpoint value {checkpoint_value} is not in list of available checkpoints"
            cfg_dict["checkpoint_value"] = checkpoint_value
            cfg_dict["checkpoint_index"] = checkpoint_labels.index(checkpoint_value)
    else:
        cfg_dict["from_checkpoint"] = False

    cfg_dict["device"] = device
    cfg_dict["n_devices"] = n_devices
    cfg_dict["default_prepend_bos"] = default_prepend_bos

    cfg = HookedTransformerConfig.from_dict(cfg_dict)
    return cfg


def get_num_params_of_pretrained(model_name):
    """
    Returns the number of parameters of a pretrained model, used to filter to only run code for sufficiently small models.
    """
    cfg = get_pretrained_model_config(model_name)
    return cfg.n_params


# %% Load checkpointed model state dicts
# The steps for which there are checkpoints in the stanford crfm models
STANFORD_CRFM_CHECKPOINTS = (
    list(range(0, 100, 10))
    + list(range(100, 2000, 50))
    + list(range(2000, 20000, 100))
    + list(range(20000, 400000 + 1, 1000))
)

# Linearly spaced checkpoints for Pythia models, taken every 1000 steps.
# Batch size 2,097,152 tokens, so checkpoints every 2.1B tokens
PYTHIA_CHECKPOINTS = [0, 1, 2, 4, 8, 16, 32, 64, 128, 256, 512] + list(
    range(1000, 143000 + 1, 1000)
)
# Pythia V1 has log-spaced early checkpoints (see line above), but V0 doesn't
PYTHIA_V0_CHECKPOINTS = list(range(1000, 143000 + 1, 1000))


def get_checkpoint_labels(model_name: str, **kwargs):
    """Returns the checkpoint labels for a given model, and the label_type
    (step or token). Raises an error for models that are not checkpointed."""
    official_model_name = get_official_model_name(model_name)
    if official_model_name.startswith("stanford-crfm/"):
        return STANFORD_CRFM_CHECKPOINTS, "step"
    elif official_model_name.startswith("EleutherAI/pythia"):
        if "v0" in official_model_name:
            return PYTHIA_V0_CHECKPOINTS, "step"
        else:
            logging.warning(
                "Pythia models on HF were updated on 4/3/23! add '-v0' to model name to access the old models."
            )
            return PYTHIA_CHECKPOINTS, "step"
    elif official_model_name.startswith("NeelNanda/"):
        api = HfApi()
        files_list = api.list_repo_files(
            official_model_name,
            **utils.select_compatible_kwargs(kwargs, api.list_repo_files),
        )
        labels = []
        for file_name in files_list:
            match = re.match(r"checkpoints/.*_(\d*)\.pth", file_name)
            if match:
                labels.append(int(match.group(1)))
        if labels[-1] > 1e9:
            label_type = "token"
        else:
            label_type = "step"
        return labels, label_type
    else:
        raise ValueError(f"Model {official_model_name} is not checkpointed.")


# %% Loading state dicts


def get_pretrained_state_dict(
    official_model_name: str,
    cfg: HookedTransformerConfig,
    hf_model=None,
    dtype: torch.dtype = torch.float32,
    **kwargs,
) -> Dict[str, torch.Tensor]:
    """
    Loads in the model weights for a pretrained model, and processes them to
    have the HookedTransformer parameter names and shapes. Supports checkpointed
    models (and expects the checkpoint info to be stored in the config object)

    hf_model: Optionally, a HuggingFace model object. If provided, we will use
        these weights rather than reloading the model.
    dtype: The dtype to load the HuggingFace model in.
    kwargs: Other optional arguments passed to HuggingFace's from_pretrained.
        Also given to other HuggingFace functions when compatible.
    """
    if "torch_dtype" in kwargs:
        dtype = kwargs["torch_dtype"]
        del kwargs["torch_dtype"]
    official_model_name = get_official_model_name(official_model_name)
    if official_model_name == "bigcode/santacoder" and not kwargs.get(
        "trust_remote_code", False
    ):
        logging.warning(
            "Loading santacoder model requires setting trust_remote_code=True"
        )
        kwargs["trust_remote_code"] = True
    if (
        official_model_name.startswith("NeelNanda")
        or official_model_name.startswith("ArthurConmy")
        or official_model_name.startswith("Baidicoot")
    ):
        api = HfApi()
        repo_files = api.list_repo_files(
            official_model_name,
            **utils.select_compatible_kwargs(kwargs, api.list_repo_files),
        )
        if cfg.from_checkpoint:
            file_name = list(
                filter(lambda x: x.endswith(f"{cfg.checkpoint_value}.pth"), repo_files)
            )[0]
        else:
            file_name = list(filter(lambda x: x.endswith("final.pth"), repo_files))[0]
        state_dict = utils.download_file_from_hf(
            official_model_name, file_name, **kwargs
        )

        # Convert to dtype
        state_dict = {k: v.to(dtype) for k, v in state_dict.items()}

        if cfg.original_architecture == "neel-solu-old":
            state_dict = convert_neel_solu_old_weights(state_dict, cfg)
        elif cfg.original_architecture == "mingpt":
            state_dict = convert_mingpt_weights(state_dict, cfg)
        return state_dict
    else:
        if cfg.from_checkpoint:
            if official_model_name.startswith("stanford-crfm"):
                hf_model = AutoModelForCausalLM.from_pretrained(
                    official_model_name,
                    revision=f"checkpoint-{cfg.checkpoint_value}",
                    torch_dtype=dtype,
                    **kwargs,
                )
            elif official_model_name.startswith("EleutherAI/pythia"):
                hf_model = AutoModelForCausalLM.from_pretrained(
                    official_model_name,
                    revision=f"step{cfg.checkpoint_value}",
                    torch_dtype=dtype,
                    **kwargs,
                )
            else:
                raise ValueError(
                    f"Checkpoints for model {official_model_name} are not supported"
                )
        elif hf_model is None:
            if official_model_name.lower() in NON_HF_HOSTED_MODEL_NAMES:
                raise NotImplementedError("Model not hosted on HuggingFace, must pass in hf_model")
            elif "bert" in official_model_name:
                hf_model = BertForPreTraining.from_pretrained(
                    official_model_name, torch_dtype=dtype, **kwargs
                )
            else:
                hf_model = AutoModelForCausalLM.from_pretrained(
                    official_model_name, torch_dtype=dtype, **kwargs
                )

            # Load model weights, and fold in layer norm weights

        for param in hf_model.parameters():
            param.requires_grad = False

        if cfg.original_architecture == "GPT2LMHeadModel":
            state_dict = convert_gpt2_weights(hf_model, cfg)
        elif cfg.original_architecture == "GPTNeoForCausalLM":
            state_dict = convert_neo_weights(hf_model, cfg)
        elif cfg.original_architecture == "OPTForCausalLM":
            state_dict = convert_opt_weights(hf_model, cfg)
        elif cfg.original_architecture == "GPTJForCausalLM":
            state_dict = convert_gptj_weights(hf_model, cfg)
        elif cfg.original_architecture == "GPTNeoXForCausalLM":
            state_dict = convert_neox_weights(hf_model, cfg)
        elif cfg.original_architecture == "LlamaForCausalLM":
            state_dict = convert_llama_weights(hf_model, cfg)
        elif cfg.original_architecture == "BertForMaskedLM":
            state_dict = convert_bert_weights(hf_model, cfg)
        elif cfg.original_architecture == "BloomForCausalLM":
            state_dict = convert_bloom_weights(hf_model, cfg)
        elif cfg.original_architecture == "GPT2LMHeadCustomModel":
            state_dict = convert_coder_weights(hf_model, cfg)
        else:
            raise ValueError(
                f"Loading weights from the architecture is not currently supported: {cfg.original_architecture}, generated from model name {cfg.model_name}. Feel free to open an issue on GitHub to request this feature."
            )

        return state_dict


def fill_missing_keys(model, state_dict):
    """Takes in a state dict from a pretrained model, and fills in any missing keys with the default initialization.

    This function is assumed to be run before weights are initialized.

    Args:
        state_dict (dict): State dict from a pretrained model

    Returns:
        dict: State dict with missing keys filled in
    """
    # Get the default state dict
    default_state_dict = model.state_dict()
    # Get the keys that are missing from the pretrained model
    missing_keys = set(default_state_dict.keys()) - set(state_dict.keys())
    # Fill in the missing keys with the default initialization
    for key in missing_keys:
        if "hf_model" in key:
            # Skip keys that are from the HuggingFace model, if loading from HF.
            continue
        if "W_" in key:
            logging.warning(
                "Missing key for a weight matrix in pretrained, filled in with an empty tensor: {}".format(
                    key
                )
            )
        state_dict[key] = default_state_dict[key]
    return state_dict


# Convert state dicts
def convert_gpt2_weights(gpt2, cfg: HookedTransformerConfig):
    state_dict = {}

    state_dict["embed.W_E"] = gpt2.transformer.wte.weight
    state_dict["pos_embed.W_pos"] = gpt2.transformer.wpe.weight

    for l in range(cfg.n_layers):
        state_dict[f"blocks.{l}.ln1.w"] = gpt2.transformer.h[l].ln_1.weight
        state_dict[f"blocks.{l}.ln1.b"] = gpt2.transformer.h[l].ln_1.bias

        # In GPT-2, q,k,v are produced by one big linear map, whose output is
        # concat([q, k, v])
        W = gpt2.transformer.h[l].attn.c_attn.weight
        W_Q, W_K, W_V = torch.tensor_split(W, 3, dim=1)
        W_Q = einops.rearrange(W_Q, "m (i h)->i m h", i=cfg.n_heads)
        W_K = einops.rearrange(W_K, "m (i h)->i m h", i=cfg.n_heads)
        W_V = einops.rearrange(W_V, "m (i h)->i m h", i=cfg.n_heads)

        state_dict[f"blocks.{l}.attn.W_Q"] = W_Q
        state_dict[f"blocks.{l}.attn.W_K"] = W_K
        state_dict[f"blocks.{l}.attn.W_V"] = W_V

        qkv_bias = gpt2.transformer.h[l].attn.c_attn.bias
        qkv_bias = einops.rearrange(
            qkv_bias,
            "(qkv index head)->qkv index head",
            qkv=3,
            index=cfg.n_heads,
            head=cfg.d_head,
        )
        state_dict[f"blocks.{l}.attn.b_Q"] = qkv_bias[0]
        state_dict[f"blocks.{l}.attn.b_K"] = qkv_bias[1]
        state_dict[f"blocks.{l}.attn.b_V"] = qkv_bias[2]

        W_O = gpt2.transformer.h[l].attn.c_proj.weight
        W_O = einops.rearrange(W_O, "(i h) m->i h m", i=cfg.n_heads)
        state_dict[f"blocks.{l}.attn.W_O"] = W_O
        state_dict[f"blocks.{l}.attn.b_O"] = gpt2.transformer.h[l].attn.c_proj.bias

        state_dict[f"blocks.{l}.ln2.w"] = gpt2.transformer.h[l].ln_2.weight
        state_dict[f"blocks.{l}.ln2.b"] = gpt2.transformer.h[l].ln_2.bias

        W_in = gpt2.transformer.h[l].mlp.c_fc.weight
        state_dict[f"blocks.{l}.mlp.W_in"] = W_in
        state_dict[f"blocks.{l}.mlp.b_in"] = gpt2.transformer.h[l].mlp.c_fc.bias

        W_out = gpt2.transformer.h[l].mlp.c_proj.weight
        state_dict[f"blocks.{l}.mlp.W_out"] = W_out
        state_dict[f"blocks.{l}.mlp.b_out"] = gpt2.transformer.h[l].mlp.c_proj.bias
    state_dict["unembed.W_U"] = gpt2.lm_head.weight.T

    state_dict["ln_final.w"] = gpt2.transformer.ln_f.weight
    state_dict["ln_final.b"] = gpt2.transformer.ln_f.bias
    return state_dict


def convert_neo_weights(neo, cfg: HookedTransformerConfig):
    state_dict = {}

    state_dict["embed.W_E"] = neo.transformer.wte.weight
    state_dict["pos_embed.W_pos"] = neo.transformer.wpe.weight

    for l in range(cfg.n_layers):
        state_dict[f"blocks.{l}.ln1.w"] = neo.transformer.h[l].ln_1.weight
        state_dict[f"blocks.{l}.ln1.b"] = neo.transformer.h[l].ln_1.bias

        W_Q = neo.transformer.h[l].attn.attention.q_proj.weight
        W_K = neo.transformer.h[l].attn.attention.k_proj.weight
        W_V = neo.transformer.h[l].attn.attention.v_proj.weight
        W_Q = einops.rearrange(W_Q, "(i h) m->i m h", i=cfg.n_heads)
        W_K = einops.rearrange(W_K, "(i h) m->i m h", i=cfg.n_heads)
        W_V = einops.rearrange(W_V, "(i h) m->i m h", i=cfg.n_heads)
        state_dict[f"blocks.{l}.attn.W_Q"] = W_Q
        state_dict[f"blocks.{l}.attn.W_K"] = W_K
        state_dict[f"blocks.{l}.attn.W_V"] = W_V

        state_dict[f"blocks.{l}.attn.b_Q"] = torch.zeros(
            cfg.n_heads, cfg.d_head, dtype=cfg.dtype
        )
        state_dict[f"blocks.{l}.attn.b_K"] = torch.zeros(
            cfg.n_heads, cfg.d_head, dtype=cfg.dtype
        )
        state_dict[f"blocks.{l}.attn.b_V"] = torch.zeros(
            cfg.n_heads, cfg.d_head, dtype=cfg.dtype
        )

        W_O = neo.transformer.h[l].attn.attention.out_proj.weight
        W_O = einops.rearrange(W_O, "m (i h)->i h m", i=cfg.n_heads)
        state_dict[f"blocks.{l}.attn.W_O"] = W_O
        state_dict[f"blocks.{l}.attn.b_O"] = neo.transformer.h[
            l
        ].attn.attention.out_proj.bias

        state_dict[f"blocks.{l}.ln2.w"] = neo.transformer.h[l].ln_2.weight
        state_dict[f"blocks.{l}.ln2.b"] = neo.transformer.h[l].ln_2.bias

        state_dict[f"blocks.{l}.mlp.W_in"] = neo.transformer.h[l].mlp.c_fc.weight.T
        state_dict[f"blocks.{l}.mlp.b_in"] = neo.transformer.h[l].mlp.c_fc.bias

        state_dict[f"blocks.{l}.mlp.W_out"] = neo.transformer.h[l].mlp.c_proj.weight.T
        state_dict[f"blocks.{l}.mlp.b_out"] = neo.transformer.h[l].mlp.c_proj.bias
    state_dict["ln_final.w"] = neo.transformer.ln_f.weight
    state_dict["ln_final.b"] = neo.transformer.ln_f.bias

    state_dict["unembed.W_U"] = neo.lm_head.weight.T
    state_dict["unembed.b_U"] = torch.zeros(cfg.d_vocab, dtype=cfg.dtype)
    return state_dict


def convert_gptj_weights(gptj, cfg: HookedTransformerConfig):
    state_dict = {}

    state_dict["embed.W_E"] = gptj.transformer.wte.weight

    for l in range(cfg.n_layers):
        state_dict[f"blocks.{l}.ln1.w"] = gptj.transformer.h[l].ln_1.weight
        state_dict[f"blocks.{l}.ln1.b"] = gptj.transformer.h[l].ln_1.bias

        W_Q = gptj.transformer.h[l].attn.q_proj.weight
        W_K = gptj.transformer.h[l].attn.k_proj.weight
        W_V = gptj.transformer.h[l].attn.v_proj.weight
        W_Q = einops.rearrange(W_Q, "(i h) m->i m h", i=cfg.n_heads)
        W_K = einops.rearrange(W_K, "(i h) m->i m h", i=cfg.n_heads)
        W_V = einops.rearrange(W_V, "(i h) m->i m h", i=cfg.n_heads)
        state_dict[f"blocks.{l}.attn.W_Q"] = W_Q
        state_dict[f"blocks.{l}.attn.W_K"] = W_K
        state_dict[f"blocks.{l}.attn.W_V"] = W_V

        state_dict[f"blocks.{l}.attn.b_Q"] = torch.zeros(
            cfg.n_heads, cfg.d_head, dtype=cfg.dtype
        )
        state_dict[f"blocks.{l}.attn.b_K"] = torch.zeros(
            cfg.n_heads, cfg.d_head, dtype=cfg.dtype
        )
        state_dict[f"blocks.{l}.attn.b_V"] = torch.zeros(
            cfg.n_heads, cfg.d_head, dtype=cfg.dtype
        )

        W_O = gptj.transformer.h[l].attn.out_proj.weight
        W_O = einops.rearrange(W_O, "m (i h)->i h m", i=cfg.n_heads)
        state_dict[f"blocks.{l}.attn.W_O"] = W_O
        state_dict[f"blocks.{l}.attn.b_O"] = torch.zeros(cfg.d_model, dtype=cfg.dtype)

        # Layer Norm 1 and 2 are tied.
        state_dict[f"blocks.{l}.ln2.w"] = state_dict[f"blocks.{l}.ln1.w"]
        state_dict[f"blocks.{l}.ln2.b"] = state_dict[f"blocks.{l}.ln1.b"]

        state_dict[f"blocks.{l}.mlp.W_in"] = gptj.transformer.h[l].mlp.fc_in.weight.T
        state_dict[f"blocks.{l}.mlp.b_in"] = gptj.transformer.h[l].mlp.fc_in.bias

        state_dict[f"blocks.{l}.mlp.W_out"] = gptj.transformer.h[l].mlp.fc_out.weight.T
        state_dict[f"blocks.{l}.mlp.b_out"] = gptj.transformer.h[l].mlp.fc_out.bias
    state_dict["ln_final.w"] = gptj.transformer.ln_f.weight
    state_dict["ln_final.b"] = gptj.transformer.ln_f.bias

    state_dict["unembed.W_U"] = gptj.lm_head.weight.T
    # Contains a bias, for some reason?
    state_dict["unembed.b_U"] = gptj.lm_head.bias
    return state_dict


def convert_neox_weights(neox, cfg: HookedTransformerConfig):
    state_dict = {}

    state_dict["embed.W_E"] = neox.gpt_neox.embed_in.weight

    for l in range(cfg.n_layers):
        state_dict[f"blocks.{l}.ln1.w"] = neox.gpt_neox.layers[l].input_layernorm.weight
        state_dict[f"blocks.{l}.ln1.b"] = neox.gpt_neox.layers[l].input_layernorm.bias

        # For some inexplicable reason, NeoX both uses the concatenated QKV
        # matmul of GPT-2 (afaict this has a neglible performance impact) AND
        # has the flattened axis in the DIFFERENT order of (head_index qkv
        # d_head) - this took me an hour to debug...
        W = neox.gpt_neox.layers[l].attention.query_key_value.weight
        W = einops.rearrange(W, "(i qkv h) m->qkv i m h", i=cfg.n_heads, qkv=3)

        # Fold in layer norm weights
        state_dict[f"blocks.{l}.attn.W_Q"] = W[0]
        state_dict[f"blocks.{l}.attn.W_K"] = W[1]
        state_dict[f"blocks.{l}.attn.W_V"] = W[2]

        qkv_bias = neox.gpt_neox.layers[l].attention.query_key_value.bias
        qkv_bias = einops.rearrange(
            qkv_bias,
            "(index qkv head)->qkv index head",
            qkv=3,
            index=cfg.n_heads,
            head=cfg.d_head,
        )
        # Fold in layer norm biases
        state_dict[f"blocks.{l}.attn.b_Q"] = qkv_bias[0]
        state_dict[f"blocks.{l}.attn.b_K"] = qkv_bias[1]
        state_dict[f"blocks.{l}.attn.b_V"] = qkv_bias[2]

        W_O = neox.gpt_neox.layers[l].attention.dense.weight
        W_O = einops.rearrange(W_O, "m (i h)->i h m", i=cfg.n_heads)
        state_dict[f"blocks.{l}.attn.W_O"] = W_O
        state_dict[f"blocks.{l}.attn.b_O"] = neox.gpt_neox.layers[
            l
        ].attention.dense.bias

        state_dict[f"blocks.{l}.ln2.w"] = neox.gpt_neox.layers[
            l
        ].post_attention_layernorm.weight
        state_dict[f"blocks.{l}.ln2.b"] = neox.gpt_neox.layers[
            l
        ].post_attention_layernorm.bias

        state_dict[f"blocks.{l}.mlp.W_in"] = neox.gpt_neox.layers[
            l
        ].mlp.dense_h_to_4h.weight.T
        state_dict[f"blocks.{l}.mlp.b_in"] = neox.gpt_neox.layers[
            l
        ].mlp.dense_h_to_4h.bias

        state_dict[f"blocks.{l}.mlp.W_out"] = neox.gpt_neox.layers[
            l
        ].mlp.dense_4h_to_h.weight.T
        state_dict[f"blocks.{l}.mlp.b_out"] = neox.gpt_neox.layers[
            l
        ].mlp.dense_4h_to_h.bias
    state_dict["ln_final.w"] = neox.gpt_neox.final_layer_norm.weight
    state_dict["ln_final.b"] = neox.gpt_neox.final_layer_norm.bias

    state_dict["unembed.W_U"] = neox.embed_out.weight.T
    state_dict["unembed.b_U"] = torch.zeros(cfg.d_vocab, dtype=cfg.dtype)
    return state_dict


def convert_llama_weights(llama, cfg: HookedTransformerConfig):
    state_dict = {}

    state_dict["embed.W_E"] = llama.model.embed_tokens.weight

    # llama has no biases anywhere and deals with everything else roughly like
    # GPTNeoX with different names

    for l in range(cfg.n_layers):
        state_dict[f"blocks.{l}.ln1.w"] = llama.model.layers[l].input_layernorm.weight

        W_Q = llama.model.layers[l].self_attn.q_proj.weight
        W_K = llama.model.layers[l].self_attn.k_proj.weight
        W_V = llama.model.layers[l].self_attn.v_proj.weight
        W_Q = einops.rearrange(W_Q, "(n h) m->n m h", n=cfg.n_heads)
        W_K = einops.rearrange(W_K, "(n h) m->n m h", n=cfg.n_heads)
        W_V = einops.rearrange(W_V, "(n h) m->n m h", n=cfg.n_heads)
        state_dict[f"blocks.{l}.attn.W_Q"] = W_Q
        state_dict[f"blocks.{l}.attn.W_K"] = W_K
        state_dict[f"blocks.{l}.attn.W_V"] = W_V

        state_dict[f"blocks.{l}.attn.b_Q"] = torch.zeros(
            cfg.n_heads, cfg.d_head, dtype=cfg.dtype
        )
        state_dict[f"blocks.{l}.attn.b_K"] = torch.zeros(
            cfg.n_heads, cfg.d_head, dtype=cfg.dtype
        )
        state_dict[f"blocks.{l}.attn.b_V"] = torch.zeros(
            cfg.n_heads, cfg.d_head, dtype=cfg.dtype
        )

        W_O = llama.model.layers[l].self_attn.o_proj.weight
        W_O = einops.rearrange(W_O, "m (n h)->n h m", n=cfg.n_heads)
        state_dict[f"blocks.{l}.attn.W_O"] = W_O

        state_dict[f"blocks.{l}.attn.b_O"] = torch.zeros(cfg.d_model, dtype=cfg.dtype)

        state_dict[f"blocks.{l}.ln2.w"] = llama.model.layers[
            l
        ].post_attention_layernorm.weight

        state_dict[f"blocks.{l}.mlp.W_in"] = llama.model.layers[l].mlp.up_proj.weight.T
        state_dict[f"blocks.{l}.mlp.W_gate"] = llama.model.layers[
            l
        ].mlp.gate_proj.weight.T
        state_dict[f"blocks.{l}.mlp.b_in"] = torch.zeros(cfg.d_mlp, dtype=cfg.dtype)

        state_dict[f"blocks.{l}.mlp.W_out"] = llama.model.layers[
            l
        ].mlp.down_proj.weight.T
        state_dict[f"blocks.{l}.mlp.b_out"] = torch.zeros(cfg.d_model, dtype=cfg.dtype)

    state_dict["ln_final.w"] = llama.model.norm.weight

    state_dict["unembed.W_U"] = llama.lm_head.weight.T
    state_dict["unembed.b_U"] = torch.zeros(cfg.d_vocab, dtype=cfg.dtype)

    return state_dict


def convert_opt_weights(opt, cfg: HookedTransformerConfig):
    state_dict = {}

    state_dict["embed.W_E"] = opt.model.decoder.embed_tokens.weight
    state_dict["pos_embed.W_pos"] = opt.model.decoder.embed_positions.weight[2:, :]

    for l in range(cfg.n_layers):
        state_dict[f"blocks.{l}.ln1.w"] = opt.model.decoder.layers[
            l
        ].self_attn_layer_norm.weight
        state_dict[f"blocks.{l}.ln1.b"] = opt.model.decoder.layers[
            l
        ].self_attn_layer_norm.bias

        W_Q = opt.model.decoder.layers[l].self_attn.q_proj.weight
        W_K = opt.model.decoder.layers[l].self_attn.k_proj.weight
        W_V = opt.model.decoder.layers[l].self_attn.v_proj.weight
        W_Q = einops.rearrange(
            W_Q,
            "(index d_head) d_model->index d_model d_head",
            index=cfg.n_heads,
        )
        W_K = einops.rearrange(
            W_K,
            "(index d_head) d_model->index d_model d_head",
            index=cfg.n_heads,
        )
        W_V = einops.rearrange(
            W_V,
            "(index d_head) d_model->index d_model d_head",
            index=cfg.n_heads,
        )

        state_dict[f"blocks.{l}.attn.W_Q"] = W_Q
        state_dict[f"blocks.{l}.attn.W_K"] = W_K
        state_dict[f"blocks.{l}.attn.W_V"] = W_V

        q_bias = einops.rearrange(
            opt.model.decoder.layers[l].self_attn.q_proj.bias,
            "(head_index d_head)->head_index d_head",
            head_index=cfg.n_heads,
            d_head=cfg.d_head,
        )
        k_bias = einops.rearrange(
            opt.model.decoder.layers[l].self_attn.k_proj.bias,
            "(head_index d_head)->head_index d_head",
            head_index=cfg.n_heads,
            d_head=cfg.d_head,
        )
        v_bias = einops.rearrange(
            opt.model.decoder.layers[l].self_attn.v_proj.bias,
            "(head_index d_head)->head_index d_head",
            head_index=cfg.n_heads,
            d_head=cfg.d_head,
        )

        state_dict[f"blocks.{l}.attn.b_Q"] = q_bias
        state_dict[f"blocks.{l}.attn.b_K"] = k_bias
        state_dict[f"blocks.{l}.attn.b_V"] = v_bias

        W_O = opt.model.decoder.layers[l].self_attn.out_proj.weight
        W_O = einops.rearrange(
            W_O,
            "d_model (index d_head)->index d_head d_model",
            index=cfg.n_heads,
        )
        state_dict[f"blocks.{l}.attn.W_O"] = W_O
        state_dict[f"blocks.{l}.attn.b_O"] = opt.model.decoder.layers[
            l
        ].self_attn.out_proj.bias

        state_dict[f"blocks.{l}.ln2.w"] = opt.model.decoder.layers[
            l
        ].final_layer_norm.weight
        state_dict[f"blocks.{l}.ln2.b"] = opt.model.decoder.layers[
            l
        ].final_layer_norm.bias

        state_dict[f"blocks.{l}.mlp.W_in"] = opt.model.decoder.layers[l].fc1.weight.T
        state_dict[f"blocks.{l}.mlp.W_out"] = opt.model.decoder.layers[l].fc2.weight.T

        state_dict[f"blocks.{l}.mlp.b_in"] = opt.model.decoder.layers[l].fc1.bias
        state_dict[f"blocks.{l}.mlp.b_out"] = opt.model.decoder.layers[l].fc2.bias
    state_dict["ln_final.w"] = opt.model.decoder.final_layer_norm.weight
    state_dict["ln_final.b"] = opt.model.decoder.final_layer_norm.bias
    state_dict["unembed.W_U"] = opt.lm_head.weight.T
    state_dict["unembed.b_U"] = torch.zeros(cfg.d_vocab, dtype=cfg.dtype)
    return state_dict


def convert_neel_solu_old_weights(state_dict: dict, cfg: HookedTransformerConfig):
    """
    Converts the weights of my old SoLU models to the HookedTransformer format.
    Takes as input a state dict, *not* a model object.

    There are a bunch of dumb bugs in the original code, sorry!

    Models 1L, 2L, 4L and 6L have left facing weights (ie, weights have shape
    [dim_out, dim_in]) while HookedTransformer does right facing (ie [dim_in,
    dim_out]).

    8L has *just* a left facing W_pos, the rest right facing.

    And some models were trained with
    """
    # Early models have left facing W_pos
    reverse_pos = cfg.n_layers <= 8

    # Models prior to 8L have left facing everything (8L has JUST left facing W_pos - sorry! Stupid bug)
    reverse_weights = cfg.n_layers <= 6

    new_state_dict = {}
    for k, v in state_dict.items():
        k = k.replace("norm", "ln")
        if k.startswith("ln."):
            k = k.replace("ln.", "ln_final.")
        new_state_dict[k] = v

    if reverse_pos:
        new_state_dict["pos_embed.W_pos"] = new_state_dict["pos_embed.W_pos"].T
    if reverse_weights:
        for k, v in new_state_dict.items():
            if "W_" in k and "W_pos" not in k:
                new_state_dict[k] = v.transpose(-2, -1)
    return new_state_dict


def convert_mingpt_weights(old_state_dict, cfg: HookedTransformerConfig):
    # mingpt (https://github.com/karpathy/minGPT) is mostly similar to GPT-2,
    # but doesn't concat the QKV matrices.
    state_dict = {}

    state_dict["embed.W_E"] = old_state_dict["tok_emb.weight"]
    state_dict["pos_embed.W_pos"] = old_state_dict["pos_emb"].squeeze()

    for l in range(cfg.n_layers):
        state_dict[f"blocks.{l}.ln1.w"] = old_state_dict[f"blocks.{l}.ln1.weight"]
        state_dict[f"blocks.{l}.ln1.b"] = old_state_dict[f"blocks.{l}.ln1.bias"]

        W_Q = old_state_dict[f"blocks.{l}.attn.query.weight"]
        W_K = old_state_dict[f"blocks.{l}.attn.key.weight"]
        W_V = old_state_dict[f"blocks.{l}.attn.value.weight"]
        W_Q = einops.rearrange(W_Q, "(i h) m->i m h", i=cfg.n_heads)
        W_K = einops.rearrange(W_K, "(i h) m->i m h", i=cfg.n_heads)
        W_V = einops.rearrange(W_V, "(i h) m->i m h", i=cfg.n_heads)
        state_dict[f"blocks.{l}.attn.W_Q"] = W_Q
        state_dict[f"blocks.{l}.attn.W_K"] = W_K
        state_dict[f"blocks.{l}.attn.W_V"] = W_V

        q_bias = einops.rearrange(
            old_state_dict[f"blocks.{l}.attn.query.bias"], "(i h)->i h", i=cfg.n_heads
        )
        k_bias = einops.rearrange(
            old_state_dict[f"blocks.{l}.attn.key.bias"], "(i h)->i h", i=cfg.n_heads
        )
        v_bias = einops.rearrange(
            old_state_dict[f"blocks.{l}.attn.value.bias"], "(i h)->i h", i=cfg.n_heads
        )

        state_dict[f"blocks.{l}.attn.b_Q"] = q_bias
        state_dict[f"blocks.{l}.attn.b_K"] = k_bias
        state_dict[f"blocks.{l}.attn.b_V"] = v_bias

        W_O = old_state_dict[f"blocks.{l}.attn.proj.weight"]
        W_O = einops.rearrange(W_O, "m (i h)->i h m", i=cfg.n_heads)
        state_dict[f"blocks.{l}.attn.W_O"] = W_O
        state_dict[f"blocks.{l}.attn.b_O"] = old_state_dict[
            f"blocks.{l}.attn.proj.bias"
        ]

        state_dict[f"blocks.{l}.ln2.w"] = old_state_dict[f"blocks.{l}.ln2.weight"]
        state_dict[f"blocks.{l}.ln2.b"] = old_state_dict[f"blocks.{l}.ln2.bias"]

        W_in = old_state_dict[f"blocks.{l}.mlp.0.weight"]
        state_dict[f"blocks.{l}.mlp.W_in"] = W_in.T
        state_dict[f"blocks.{l}.mlp.b_in"] = old_state_dict[f"blocks.{l}.mlp.0.bias"]

        W_out = old_state_dict[f"blocks.{l}.mlp.2.weight"]
        state_dict[f"blocks.{l}.mlp.W_out"] = W_out.T
        state_dict[f"blocks.{l}.mlp.b_out"] = old_state_dict[f"blocks.{l}.mlp.2.bias"]

    state_dict["unembed.W_U"] = old_state_dict["head.weight"].T

    state_dict["ln_final.w"] = old_state_dict["ln_f.weight"]
    state_dict["ln_final.b"] = old_state_dict["ln_f.bias"]

    return state_dict


def convert_bert_weights(bert, cfg: HookedTransformerConfig):
    embeddings = bert.bert.embeddings
    state_dict = {
        "embed.embed.W_E": embeddings.word_embeddings.weight,
        "embed.pos_embed.W_pos": embeddings.position_embeddings.weight,
        "embed.token_type_embed.W_token_type": embeddings.token_type_embeddings.weight,
        "embed.ln.w": embeddings.LayerNorm.weight,
        "embed.ln.b": embeddings.LayerNorm.bias,
    }

    for l in range(cfg.n_layers):
        block = bert.bert.encoder.layer[l]
        state_dict[f"blocks.{l}.attn.W_Q"] = einops.rearrange(
            block.attention.self.query.weight, "(i h) m -> i m h", i=cfg.n_heads
        )
        state_dict[f"blocks.{l}.attn.b_Q"] = einops.rearrange(
            block.attention.self.query.bias, "(i h) -> i h", i=cfg.n_heads
        )
        state_dict[f"blocks.{l}.attn.W_K"] = einops.rearrange(
            block.attention.self.key.weight, "(i h) m -> i m h", i=cfg.n_heads
        )
        state_dict[f"blocks.{l}.attn.b_K"] = einops.rearrange(
            block.attention.self.key.bias, "(i h) -> i h", i=cfg.n_heads
        )
        state_dict[f"blocks.{l}.attn.W_V"] = einops.rearrange(
            block.attention.self.value.weight, "(i h) m -> i m h", i=cfg.n_heads
        )
        state_dict[f"blocks.{l}.attn.b_V"] = einops.rearrange(
            block.attention.self.value.bias, "(i h) -> i h", i=cfg.n_heads
        )
        state_dict[f"blocks.{l}.attn.W_O"] = einops.rearrange(
            block.attention.output.dense.weight,
            "m (i h) -> i h m",
            i=cfg.n_heads,
        )
        state_dict[f"blocks.{l}.attn.b_O"] = block.attention.output.dense.bias
        state_dict[f"blocks.{l}.ln1.w"] = block.attention.output.LayerNorm.weight
        state_dict[f"blocks.{l}.ln1.b"] = block.attention.output.LayerNorm.bias
        state_dict[f"blocks.{l}.mlp.W_in"] = einops.rearrange(
            block.intermediate.dense.weight, "mlp model -> model mlp"
        )
        state_dict[f"blocks.{l}.mlp.b_in"] = block.intermediate.dense.bias
        state_dict[f"blocks.{l}.mlp.W_out"] = einops.rearrange(
            block.output.dense.weight, "model mlp -> mlp model"
        )
        state_dict[f"blocks.{l}.mlp.b_out"] = block.output.dense.bias
        state_dict[f"blocks.{l}.ln2.w"] = block.output.LayerNorm.weight
        state_dict[f"blocks.{l}.ln2.b"] = block.output.LayerNorm.bias

    mlm_head = bert.cls.predictions
    state_dict["mlm_head.W"] = mlm_head.transform.dense.weight
    state_dict["mlm_head.b"] = mlm_head.transform.dense.bias
    state_dict["mlm_head.ln.w"] = mlm_head.transform.LayerNorm.weight
    state_dict["mlm_head.ln.b"] = mlm_head.transform.LayerNorm.bias
    # Note: BERT uses tied embeddings
    state_dict["unembed.W_U"] = embeddings.word_embeddings.weight.T
    # "unembed.W_U": mlm_head.decoder.weight.T,
    state_dict["unembed.b_U"] = mlm_head.bias

    return state_dict


def convert_bloom_weights(bloom, cfg: HookedTransformerConfig):
    state_dict = {}

    state_dict["embed.W_E"] = bloom.transformer.word_embeddings.weight

    # Bloom uses post embedding layer norm
    state_dict["embed.ln.w"] = bloom.transformer.word_embeddings_layernorm.weight
    state_dict["embed.ln.b"] = bloom.transformer.word_embeddings_layernorm.bias

    for l in range(cfg.n_layers):
        state_dict[f"blocks.{l}.ln1.w"] = bloom.transformer.h[l].input_layernorm.weight
        state_dict[f"blocks.{l}.ln1.b"] = bloom.transformer.h[l].input_layernorm.bias

        # Bloom attn weight is stored as a fused matrx. BloomAttn: Linear(in=1024, out=3072)
        # The .weight returned matrix will be in shape (3072, 1024)
        W = bloom.transformer.h[l].self_attention.query_key_value.weight
        # First transpose -> (1024, 3072), then split into (d_model, n_heads, 3, d_head)
        W_split = W.T.reshape(cfg.d_model, cfg.n_heads, 3, cfg.d_head)

        W_Q, W_K, W_V = W_split[..., 0, :], W_split[..., 1, :], W_split[..., 2, :]
        W_Q = einops.rearrange(W_Q, "m n h ->n m h", n=cfg.n_heads)
        W_K = einops.rearrange(W_K, "m n h ->n m h", n=cfg.n_heads)
        W_V = einops.rearrange(W_V, "m n h ->n m h", n=cfg.n_heads)
        state_dict[f"blocks.{l}.attn.W_Q"] = W_Q
        state_dict[f"blocks.{l}.attn.W_K"] = W_K
        state_dict[f"blocks.{l}.attn.W_V"] = W_V

        qkv_bias = bloom.transformer.h[l].self_attention.query_key_value.bias
        qkv_bias = qkv_bias.reshape(cfg.n_heads, 3, cfg.d_head)

        state_dict[f"blocks.{l}.attn.b_Q"] = qkv_bias[:, 0, :]
        state_dict[f"blocks.{l}.attn.b_K"] = qkv_bias[:, 1, :]
        state_dict[f"blocks.{l}.attn.b_V"] = qkv_bias[:, 2, :]

        W_O = bloom.transformer.h[l].self_attention.dense.weight.T  # [1024, 1024]
        W_O = einops.rearrange(
            W_O, "(n h) m->n h m", n=cfg.n_heads
        )  # [n_heads, d_head, d_model]
        state_dict[f"blocks.{l}.attn.W_O"] = W_O
        state_dict[f"blocks.{l}.attn.b_O"] = bloom.transformer.h[
            l
        ].self_attention.dense.bias

        state_dict[f"blocks.{l}.ln2.w"] = bloom.transformer.h[
            l
        ].post_attention_layernorm.weight
        state_dict[f"blocks.{l}.ln2.b"] = bloom.transformer.h[
            l
        ].post_attention_layernorm.bias

        W_in = bloom.transformer.h[l].mlp.dense_h_to_4h.weight.T
        state_dict[f"blocks.{l}.mlp.W_in"] = W_in
        state_dict[f"blocks.{l}.mlp.b_in"] = bloom.transformer.h[
            l
        ].mlp.dense_h_to_4h.bias

        W_out = bloom.transformer.h[l].mlp.dense_4h_to_h.weight.T
        state_dict[f"blocks.{l}.mlp.W_out"] = W_out
        state_dict[f"blocks.{l}.mlp.b_out"] = bloom.transformer.h[
            l
        ].mlp.dense_4h_to_h.bias
    state_dict["unembed.W_U"] = bloom.lm_head.weight.T  # transpose to match shape

    state_dict["ln_final.w"] = bloom.transformer.ln_f.weight
    state_dict["ln_final.b"] = bloom.transformer.ln_f.bias
    return state_dict


def convert_coder_weights(model, cfg: HookedTransformerConfig):
    state_dict = {}

    state_dict["embed.W_E"] = model.transformer.wte.weight
    state_dict["pos_embed.W_pos"] = model.transformer.wpe.weight

    for l in range(cfg.n_layers):
        state_dict[f"blocks.{l}.ln1.w"] = model.transformer.h[l].ln_1.weight
        state_dict[f"blocks.{l}.ln1.b"] = model.transformer.h[l].ln_1.bias

        # In GPT-2, q,k,v are produced by one big linear map, whose output is
        # concat([q, k, v])
        W_KV = model.transformer.h[l].attn.kv_attn.weight  # [d_model, 2 * d_head]
        W_K, W_V = torch.tensor_split(W_KV, 2, dim=1)
        W_Q = model.transformer.h[l].attn.q_attn.weight  # [d_model, d_model]
        W_Q = einops.rearrange(W_Q, "m (i h)->i m h", i=cfg.n_heads)
        W_K = einops.repeat(W_K, "m h -> i m h", i=cfg.n_heads)
        W_V = einops.repeat(W_V, "m h -> i m h", i=cfg.n_heads)

        state_dict[f"blocks.{l}.attn.W_Q"] = W_Q
        state_dict[f"blocks.{l}.attn.W_K"] = W_K
        state_dict[f"blocks.{l}.attn.W_V"] = W_V

        b_Q = einops.rearrange(
            model.transformer.h[l].attn.q_attn.bias,
            "(index head)-> index head",
            index=cfg.n_heads,
            head=cfg.d_head,
        )
        b_KV = model.transformer.h[l].attn.kv_attn.bias  # [2 * d_head]
        b_K, b_V = torch.tensor_split(b_KV, 2, dim=0)
        b_K = einops.repeat(b_K, "head -> index head", index=cfg.n_heads)
        b_V = einops.repeat(b_V, "head -> index head", index=cfg.n_heads)
        state_dict[f"blocks.{l}.attn.b_Q"] = b_Q
        state_dict[f"blocks.{l}.attn.b_K"] = b_K
        state_dict[f"blocks.{l}.attn.b_V"] = b_V

        W_O = model.transformer.h[l].attn.c_proj.weight
        W_O = einops.rearrange(W_O, "(i h) m->i h m", i=cfg.n_heads)
        state_dict[f"blocks.{l}.attn.W_O"] = W_O
        state_dict[f"blocks.{l}.attn.b_O"] = model.transformer.h[l].attn.c_proj.bias

        state_dict[f"blocks.{l}.ln2.w"] = model.transformer.h[l].ln_2.weight
        state_dict[f"blocks.{l}.ln2.b"] = model.transformer.h[l].ln_2.bias

        W_in = model.transformer.h[l].mlp.c_fc.weight
        state_dict[f"blocks.{l}.mlp.W_in"] = W_in
        state_dict[f"blocks.{l}.mlp.b_in"] = model.transformer.h[l].mlp.c_fc.bias

        W_out = model.transformer.h[l].mlp.c_proj.weight
        state_dict[f"blocks.{l}.mlp.W_out"] = W_out
        state_dict[f"blocks.{l}.mlp.b_out"] = model.transformer.h[l].mlp.c_proj.bias
    state_dict["unembed.W_U"] = model.lm_head.weight.T

    state_dict["ln_final.w"] = model.transformer.ln_f.weight
    state_dict["ln_final.b"] = model.transformer.ln_f.bias
    return state_dict


@dataclasses.dataclass
class Config:
    d_model: int = 768
    debug: bool = True
    layer_norm_eps: float = 1e-5
    d_vocab: int = 50257
    init_range: float = 0.02
    n_ctx: int = 1024
    d_head: int = 64
    d_mlp: int = 3072
    n_heads: int = 12
    n_layers: int = 12


# Returns the configuration parameters of the model as a basic Config dataclass
def get_basic_config(model_name: str, **kwargs) -> Config:
    return Config(
        **{
            k: v
            for k, v in get_pretrained_model_config(model_name, **kwargs)
            .to_dict()
            .items()
            if k
            in [
                "d_model",
                "debug",
                "layer_norm_eps",
                "d_vocab",
                "init_range",
                "n_ctx",
                "d_head",
                "d_mlp",
                "n_heads",
                "n_layers",
            ]
        }
    )<|MERGE_RESOLUTION|>--- conflicted
+++ resolved
@@ -588,11 +588,7 @@
             "d_mlp": 13824,
             "n_layers": 40,
             "n_ctx": 2048 if official_model_name.startswith("llama-13b") else 4096,
-<<<<<<< HEAD
-            "eps": 1e-6 if official_model_name.startswith("llama-7b") else 1e-5,
-=======
             "eps": 1e-6 if official_model_name.startswith("llama-13b") else 1e-5,
->>>>>>> 0825c5eb
             "d_vocab": 32000,
             "act_fn": "silu",
             "normalization_type": "RMS",
