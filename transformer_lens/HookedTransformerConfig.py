--- conflicted
+++ resolved
@@ -197,12 +197,9 @@
     dtype: torch.dtype = torch.float32
     tokenizer_prepends_bos: Optional[bool] = None
     post_embedding_ln: bool = False
-<<<<<<< HEAD
     rotary_base: int = 10000
-=======
     trust_remote_code: bool = False
     rotary_adjacent_pairs: bool = False
->>>>>>> 5754a0b6
 
     def __post_init__(self):
         if self.n_heads == -1:
