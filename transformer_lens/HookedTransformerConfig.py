"""Hooked Transformer Config.

Module with a dataclass for storing the configuration of a
:class:`transformer_lens.HookedTransformer` model.
"""

from __future__ import annotations

import logging
import pprint
import random
from dataclasses import dataclass
from typing import Any, Dict, List, Optional, Union

import numpy as np
import torch

from transformer_lens import utils
<<<<<<< HEAD

SUPPORTED_ACTIVATIONS = list(utils.ACTIVATION_FN_DICT.keys())
=======
from transformer_lens.utilities.activation_functions import SUPPORTED_ACTIVATIONS
>>>>>>> b7028ab4


@dataclass
class HookedTransformerConfig:
    """
    Configuration class to store the configuration of a HookedTransformer model.

    See further_comments.md for more details on the more complex arguments.

    Args:
        d_model (int): The dimensionality of the embeddings.
        d_head (int): The dimensionality of each attention head.
        n_layers (int): The number of transformer blocks (one block = one attn layer AND one MLP layer).
        n_ctx (int): The maximum sequence length.
        n_heads (int): The number of attention heads. If not
            specified, will be set to d_model // d_head. (This is represented by a default value of -1)
        d_mlp (int, *optional*): The dimensionality of the feedforward mlp
            network. Defaults to 4 * d_model, and in an attn-only model is None.
        d_vocab (int): The size of the vocabulary. Defaults to -1, which means not set. If not set, will be
            automatically set from the tokenizer's vocab size.
        act_fn (str, *optional*): The activation function to use. Always
            lowercase. Supports ['relu', 'gelu', 'silu', 'gelu_new', 'solu_ln',
            'gelu_fast']. Must be set unless using an attn-only model.
        eps (float): The epsilon value to use for layer normalization. Defaults
            to 1e-5
        use_attn_result (bool): whether to explicitly calculate the amount
            each head adds to the residual stream (with a hook) and THEN add it
            up, vs just calculating the sum. This can be very memory intensive
            for large models, so defaults to False
        use_split_qkv_input (bool): whether to explicitly calculate the input of
            each head separately, with a hook. Defaults to false to save memory.
        use_hook_mlp_in (bool): whether to use a hook to get the input to the
            MLP layer. Defaults to false to save memory.
        use_attn_in (bool): whether to explicitly calculate the input of each
            attention head separately, with a hook. Defaults to false to save memory
        use_attn_scale (bool): whether to scale the attention weights by
            attn_scale
        attn_scale (float): The amount to divide attention scores by (if applicable). Defaults to
            sqrt(d_head)
        model_name (str): the name of the model, used to load
            weights from HuggingFace or initialized to "custom" if not passed
        original_architecture (str, *optional*): the family of the model, used
        to help load
            weights from HuggingFace or initialized to "custom" if not passed
        from_checkpoint (bool): Whether the model weights were
            loaded from a checkpoint (only applies to pretrained models)
        checkpoint_index (int, *optional*): The index of the
            checkpoint loaded (only applies to pretrained models).
        checkpoint_label_type (str, *optional*): Whether
            checkpoints are labelled by the number of steps or number of tokens.
        checkpoint_value (int, *optional*): The value of the
            checkpoint label (whether of steps or tokens).
        tokenizer_name (str, *optional*): the full name of the model, passed into
            HuggingFace to access the tokenizer. Only used when passing in
            custom config, if loading from pretrained then this is not needed.
        use_local_attn (bool): whether to use local attention - ie each
            destination token can only attend to source tokens a certain distance back.
        window_size (int, *optional*): the size of the window for local
            attention
        attn_types (List[str], *optional*): the types of attention to use for
            local attention
        weight_init_mode (str): the initialization mode to use for the
            weights. Only relevant for custom models, ignored for pre-trained.
            We now support 'gpt2', 'xavier_uniform', 'xavier_normal', 'kaiming_uniform',
            'kaiming_normal'. MuP support to come. Defaults to 'gpt2'.
        normalization_type (str, *optional*): the type of normalization to use.
            Options are None (no normalization), 'LN' (use LayerNorm, including weights
            & biases) and 'LNPre' (use LayerNorm, but no weights or biases), 'RMS'
            (use RMSNorm, including weights) and 'RMSPre' (use RMSNorm, but no weights or biases).
            Defaults to LN
        device(str): The device to use for the model. Defaults to 'cuda' if
            available, else 'cpu'. Must be 'cuda' if `n_devices` > 1.
        n_devices (int): The number of devices to use for the model. Defaults to 1. Layers are loaded
            to support "pipeline parallelism", where each device is responsible for a subset of the layers.
        attention_dir (str): Whether to use causal (aka unidirectional aka GPT-2
            style) or bidirectional attention. Options are 'causal' and
            'bidirectional'. Defaults to 'causal'
        attn_only (bool): Whether to only use attention layers, no feedforward
            layers. Defaults to False
        seed (int, *optional*): The seed to use for the model.
            Used to set sources of randomness (Python, PyTorch and NumPy) and to initialize weights.
            Defaults to None. We recommend setting a seed, so your experiments are reproducible.
        initializer_range (float): The standard deviation of the normal used to
            initialise the weights, initialized to 0.8 / sqrt(d_model). If weight_init_mode is
            'xavier_uniform' or 'xavier_normal', this value is instead treated as the `gain` parameter for the weight
            initialisation (a constant factor to scale the weights by). Defaults to -1.0, which means not set.
        init_weights (bool): Whether to initialize the weights. Defaults to
            True. If False, does not initialize weights.
        scale_attn_by_inverse_layer_idx (bool): Whether to scale the attention
            weights by 1/(layer_id+1), used by Mistral (Stanford) models for numerical stability when
            training in FP16. Defaults to False.
        positional_embedding_type (str): The positional embedding used. Options
            are 'standard' (ie GPT-2 style, absolute, randomly initialized learned positional
            embeddings, directly added to the residual stream), 'rotary'
            (described here: https://blog.eleuther.ai/rotary-embeddings/ ) and
            'shortformer' (GPT-2 style absolute & learned, but rather than being
            added to the residual stream they're only added to the inputs to the
            keys and the queries (ie key = W_K(res_stream + pos_embed), but
            values and MLPs don't get any positional info)). Sinusoidal are not
            currently supported. Defaults to 'standard'.
        final_rms (bool): Whether to replace the final normalization (just
            before the unembed) with RMSNorm (ie no centering or bias, just
            scaling + weights). Only included because of a dumb bug in my
            original SoLU code. Defaults to False.
        d_vocab_out (int, *optional*): The size of the output vocabulary. Defaults to -1, which means not set. If not
            set, will be equal to d_vocab. Mainly useful for algorithmic tasks
            where the input and output vocabularies may be different.
        parallel_attn_mlp (bool): Whether to parallelize the attention and MLP
            layers - a weird cursed thing done by GPT-J. Means that
            mlp_out=MLP(ln1(resid_pre)) and resid_post=resid_pre+attn_out+mlp_out. Defaults to False.
        rotary_dim (int, *optional*): The dimensionality of the rotary
            embeddings, may be d_head in which case only the first rotary_dim
            dimensions of each head are rotated. Defaults to None, if
            positional_embedding_type=="rotary" post-init then sets it to d_head, i.e. "rotate all
            dimensions of the query and key".
        n_params (int, *optional*): The number of (hidden weight)
            parameters in the model. This is automatically calculated and not
            intended to be set by the user. (Non embedding parameters, because
            the [scaling laws paper](https://arxiv.org/pdf/2001.08361.pdf) found
            that that was a more meaningful number. Ignoring biases and layer
            norms, for convenience)
        use_hook_tokens (bool): Will add a hook point on the token input to
            HookedTransformer.forward, which lets you cache or intervene on the tokens.
            Defaults to False.
        default_prepend_bos (bool, optional): Default behavior of whether to prepend the BOS token when the
            methods of HookedTransformer process input text to tokenize (only when input is a string).
            Defaults to True - even for models not explicitly trained with this, heads often use the
            first position as a resting position and accordingly lose information from the first token,
            so this empirically seems to give better results. To change the default behavior to False, pass in
            default_prepend_bos=False. Note that you can also locally override the default behavior by passing
            in prepend_bos=True/False when you call a method that processes the input string.
        dtype (torch.dtype, *optional*): The model's dtype. Defaults to torch.float32.
        tokenizer_prepends_bos (bool, *optional*): This flag is set by set_tokenizer. It is set to True only
            when the tokenizer automatically prepends the BOS token if initialized with add_bos_token=True.
            We need this information to dynamically control bos prepending.
        load_in_4bit(bool): If this flag is set, then it's assumed that parameters are 4-bit quantized
            with bitsandbytes. Currently only supported for Llama.
        n_key_value_heads (int, *optional*): The number of groups of heads that use the same key and value matrix.
            Only for models that use Grouped Query Attention.
        post_embedding_ln (bool): Whether to apply layer normalization after embedding the tokens. Defaults
            to False.
        num_experts (int, *optional*): The number of experts to use in the MoE layer. If set, experts_per_token
            must also be set. Set to None if not using MoE.
        experts_per_token (int, *optional*): The number of experts to use for each pass in the MoE layer. If set,
            num_experts must also be set. Set to None if not using MoE.
        relative_attention_max_distance (int, *optional*): The maximum distance between tokens for relative
            attention. If set, relative_attention_num_buckets must also be set.Only used in EncoderDecoder models, like T5.
        relative_attention_num_buckets (int, *optional*): The number of buckets to use for relative attention.
            If set, relative_attention_max_distance must also be set.Only used in EncoderDecoder models, like T5.
        decoder_start_token_id (int, *optional*): The start token id for the decoder. Only used in EncoderDecoder models, like T5.
        tie_word_embeddings (bool): Whether to tie the word embeddings and the output layer weights. Defaults to False. Only used in EncoderDecoder (T5) by now.
        use_normalization_before_and_after (bool): Whether to apply normalization (LN/RMS/etc)
            to both the input of an attn/MLP block *and* the output (before adding back to the
            residual stream). Currently only used in Gemma-2. Defaults to False.
        attn_scores_soft_cap (float): An optional softcap for attention scores pre-softmax. If
            used, it will map attn_scores -> soft_cap * tanh(attn_scores / soft_cap). As tanh's
            output is in [-1, 1], this maps attn_scores to [-soft_cap, soft_cap], with little
            effect on small values, but squashing large values into that interval. Currently only
            used in Gemma-2. Defaults to -1.0, which means not set.
        output_logits_soft_cap (float): An optional softcap for output logits, currently only used
            in Gemma-2 (see attn_scores_soft_cap for details). Defaults to -1.0, which means not
            set.

    """

    n_layers: int
    d_model: int
    n_ctx: int
    d_head: int
    model_name: str = "custom"
    n_heads: int = -1
    d_mlp: Optional[int] = None
    act_fn: Optional[str] = None
    d_vocab: int = -1
    eps: float = 1e-5
    use_attn_result: bool = False
    use_attn_scale: bool = True
    attn_scale: float = -1.0
    use_split_qkv_input: bool = False
    use_hook_mlp_in: bool = False
    use_attn_in: bool = False
    use_local_attn: bool = False
    original_architecture: Optional[str] = None
    from_checkpoint: bool = False
    checkpoint_index: Optional[int] = None
    checkpoint_label_type: Optional[str] = None
    checkpoint_value: Optional[int] = None
    tokenizer_name: Optional[str] = None
    window_size: Optional[int] = None
    attn_types: Optional[List] = None
    init_mode: str = "gpt2"
    normalization_type: Optional[str] = "LN"
    device: Optional[str] = None
    n_devices: int = 1
    attention_dir: str = "causal"
    attn_only: bool = False
    seed: Optional[int] = None
    initializer_range: float = -1.0
    init_weights: bool = True
    scale_attn_by_inverse_layer_idx: bool = False
    positional_embedding_type: str = "standard"
    final_rms: bool = False
    d_vocab_out: int = -1
    parallel_attn_mlp: bool = False
    rotary_dim: Optional[int] = None
    n_params: Optional[int] = None
    use_hook_tokens: bool = False
    gated_mlp: bool = False
    default_prepend_bos: bool = True
    dtype: torch.dtype = torch.float32
    tokenizer_prepends_bos: Optional[bool] = None
    n_key_value_heads: Optional[int] = None
    post_embedding_ln: bool = False
    rotary_base: int = 10000
    trust_remote_code: bool = False
    rotary_adjacent_pairs: bool = False
    load_in_4bit: bool = False
    num_experts: Optional[int] = None
    experts_per_token: Optional[int] = None
    relative_attention_max_distance: Optional[int] = None
    relative_attention_num_buckets: Optional[int] = None
    decoder_start_token_id: Optional[int] = None
    tie_word_embeddings: bool = False
    use_normalization_before_and_after: bool = False
    attn_scores_soft_cap: float = -1.0
    output_logits_soft_cap: float = -1.0

    def __post_init__(self):
        if self.n_heads == -1:
            self.n_heads = self.d_model // self.d_head

            if not self.d_model % (self.d_head) == 0:
                logging.warning(
                    "d_model %d is not divisible by d_head %d."
                    "n_heads was inferred to be %d, rounding down the ratio.",
                    self.d_model,
                    self.d_head,
                    self.n_heads,
                )

        if self.seed is not None:
            self.set_seed_everywhere(self.seed)
        if self.use_local_attn:
            assert self.window_size is not None, "window_size must be specified for local attention"
            assert self.attn_types is not None, "attn_types must be specified for local attention"
        if not self.attn_only:
            if self.d_mlp is None:
                # For some reason everyone hard codes in this hyper-parameter!
                self.d_mlp: int = self.d_model * 4
            assert self.act_fn is not None, "act_fn must be specified for non-attn-only models"
            assert (
                self.act_fn in SUPPORTED_ACTIVATIONS
            ), f"act_fn={self.act_fn} must be one of {SUPPORTED_ACTIVATIONS}"
        if self.initializer_range < 0 and self.init_mode == "gpt2":
            # Roughly copy the GPT-2 value, but proportional to sqrt(1/d_model)
            self.initializer_range = 0.8 / np.sqrt(self.d_model)
        if self.initializer_range < 0 and self.init_mode != "gpt2":
            # This is the gain parameter for the weight initialisation
            self.initializer_range = 1.0

        if self.d_vocab_out == -1:
            # d_vocab_out defaults to d_vocab, unless there's an algorithmic task
            # If d_vocab is not set, it'll be inferred from tokenizer_name or from a tokenizer
            # explicitly passed to HookedTransformer initialisation.
            self.d_vocab_out = self.d_vocab

        if self.positional_embedding_type == "rotary" and self.rotary_dim is None:
            self.rotary_dim = self.d_head

        if self.num_experts is not None:
            assert (
                self.experts_per_token is not None
            ), "experts_per_token must be set if num_experts is set"
        if self.experts_per_token is not None:
            assert (
                self.num_experts is not None
            ), "num_experts must be set if experts_per_token is set"

        # The number of parameters in attention layers (ignoring biases and layer norm). 4 because W_Q, W_K, W_V and W_O
        self.n_params = self.n_layers * ((self.d_model * self.d_head * self.n_heads * 4))
        if not self.attn_only:
            assert self.d_mlp is not None  # mypy
            # Number of parameters in MLP layers (ignoring biases and layer norm). 2 because W_in and W_out
            mlp_params_per_layer = self.d_model * self.d_mlp * (2 + self.gated_mlp)

            if self.num_experts:
                # If we are using MoE, we multiply by num_experts, and add the expert gate parameters (d_model * num_experts)
                mlp_params_per_layer = (mlp_params_per_layer + self.d_model) * self.num_experts
            self.n_params += self.n_layers * mlp_params_per_layer

        if self.device is None:
            self.device = utils.get_device()

        if self.n_devices > 1:
            assert (
                torch.cuda.device_count() >= self.n_devices
            ), f"Not enough CUDA devices to support n_devices {self.n_devices}"

        if self.use_attn_scale and self.attn_scale == -1.0:
            self.attn_scale = np.sqrt(self.d_head)

        assert self.default_prepend_bos in [
            True,
            False,
        ], f"padding_side must be either True or False, but {self.default_prepend_bos} is given"

    @classmethod
    def unwrap(cls, config: Union[Dict, "HookedTransformerConfig"]) -> HookedTransformerConfig:
        """
        Convenience function to avoid duplicate code from a common way config is passed to various components
        """
        return HookedTransformerConfig.from_dict(config) if isinstance(config, Dict) else config

    @classmethod
    def from_dict(cls, config_dict: Dict[str, Any]) -> HookedTransformerConfig:
        """
        Instantiates a `HookedTransformerConfig` from a Python dictionary of
        parameters.
        """
        return cls(**config_dict)

    def to_dict(self):
        return self.__dict__

    def __repr__(self):
        return "HookedTransformerConfig:\n" + pprint.pformat(self.to_dict())

    def set_seed_everywhere(self, seed: int):
        torch.manual_seed(seed)
        random.seed(seed)
        np.random.seed(seed)

    def is_layer_norm_activation(self) -> bool:
        return self.act_fn is not None and self.act_fn.endswith("_ln")<|MERGE_RESOLUTION|>--- conflicted
+++ resolved
@@ -16,12 +16,7 @@
 import torch
 
 from transformer_lens import utils
-<<<<<<< HEAD
-
-SUPPORTED_ACTIVATIONS = list(utils.ACTIVATION_FN_DICT.keys())
-=======
 from transformer_lens.utilities.activation_functions import SUPPORTED_ACTIVATIONS
->>>>>>> b7028ab4
 
 
 @dataclass
@@ -58,7 +53,7 @@
         use_attn_in (bool): whether to explicitly calculate the input of each
             attention head separately, with a hook. Defaults to false to save memory
         use_attn_scale (bool): whether to scale the attention weights by
-            attn_scale
+            1/sqrt(d_head)
         attn_scale (float): The amount to divide attention scores by (if applicable). Defaults to
             sqrt(d_head)
         model_name (str): the name of the model, used to load
