--- conflicted
+++ resolved
@@ -129,7 +129,6 @@
         use_hook_tokens (bool): Will add a hook point on the token input to
             HookedTransformer.forward, which lets you cache or intervene on the tokens.
             Defaults to False.
-<<<<<<< HEAD
         default_prepend_bos (bool, optional): Default behavior of whether to prepend the BOS token when the
             methods of HookedTransformer process input text to tokenize (only when input is a string).
             Defaults to True - even for models not explicitly trained with this, heads often use the
@@ -137,14 +136,7 @@
             so this empirically seems to give better results. To change the default behavior to False, pass in
             default_prepend_bos=False. Note that you can also locally override the default behavior by passing
             in prepend_bos=True/False when you call a method that processes the input string.
-=======
-        default_prepend_bos (bool): Default value of whether to prepend the BOS token when the methods of HookedTransformer
-            process input text to tokenize (only when input is a string). Defaults to True - even for models not explicitly
-            trained with this, heads often use the first position as a resting position and accordingly lose information from
-            the first token, so this empirically seems to give better results. Call set_default_prepend_bos(False) to change
-            this default value to False.
         dtype (torch.dtype, *optional*): The model's dtype. Defaults to torch.float32.
->>>>>>> 807c9626
     """
 
     n_layers: int
