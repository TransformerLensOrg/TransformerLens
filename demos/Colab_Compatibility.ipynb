{
 "cells": [
  {
   "cell_type": "code",
   "execution_count": 1,
   "metadata": {},
   "outputs": [
    {
     "name": "stdout",
     "output_type": "stream",
     "text": [
      "Running as a Jupyter notebook - intended for development only!\n"
     ]
    },
    {
     "name": "stderr",
     "output_type": "stream",
     "text": [
      "/var/folders/pr/77j77_bs2gl2stxyrvr14x3c0000gn/T/ipykernel_60991/3507779555.py:18: DeprecationWarning: `magic(...)` is deprecated since IPython 0.13 (warning added in 8.1), use run_line_magic(magic_name, parameter_s).\n",
      "  ipython.magic(\"load_ext autoreload\")\n",
      "/var/folders/pr/77j77_bs2gl2stxyrvr14x3c0000gn/T/ipykernel_60991/3507779555.py:19: DeprecationWarning: `magic(...)` is deprecated since IPython 0.13 (warning added in 8.1), use run_line_magic(magic_name, parameter_s).\n",
      "  ipython.magic(\"autoreload 2\")\n"
     ]
    }
   ],
   "source": [
    "# NBVAL_IGNORE_OUTPUT\n",
    "# Janky code to do different setup when run in a Colab notebook vs VSCode\n",
    "import os\n",
    "\n",
    "IN_GITHUB = os.getenv(\"GITHUB_ACTIONS\") == \"true\"\n",
    "\n",
    "try:\n",
    "    import google.colab\n",
    "    IN_COLAB = True\n",
    "    print(\"Running as a Colab notebook\")\n",
    "except:\n",
    "    IN_COLAB = False\n",
    "    print(\"Running as a Jupyter notebook - intended for development only!\")\n",
    "    from IPython import get_ipython\n",
    "\n",
    "    ipython = get_ipython()\n",
    "    # Code to automatically update the HookedTransformer code as its edited without restarting the kernel\n",
    "    ipython.magic(\"load_ext autoreload\")\n",
    "    ipython.magic(\"autoreload 2\")\n",
    "\n",
    "\n",
    "\n",
    "if IN_COLAB or IN_GITHUB:\n",
    "    # %pip install sentencepiece # Llama tokenizer requires sentencepiece\n",
    "    %pip install transformers>=4.31.0 # Llama requires transformers>=4.31.0 and transformers in turn requires Python 3.8\n",
    "    %pip install torch\n",
    "    %pip install tiktoken\n",
    "    # %pip install transformer_lens\n",
    "    %pip install transformers_stream_generator\n",
    "    # !huggingface-cli login --token NEEL'S TOKEN"
   ]
  },
  {
   "cell_type": "code",
   "execution_count": 2,
   "metadata": {},
   "outputs": [
    {
     "name": "stdout",
     "output_type": "stream",
     "text": [
<<<<<<< HEAD
      "TransformerLens currently supports 210 models out of the box.\n"
=======
      "TransformerLens currently supports 208 models out of the box.\n"
>>>>>>> f5cdbb46
     ]
    }
   ],
   "source": [
    "import torch\n",
    "\n",
    "from transformer_lens import HookedTransformer, HookedEncoderDecoder, HookedEncoder, BertNextSentencePrediction, loading\n",
    "from transformers import AutoTokenizer, LlamaForCausalLM, LlamaTokenizer\n",
    "from typing import List\n",
    "import gc\n",
    "\n",
    "untested_models = []\n",
    "untested_models.extend(loading.OFFICIAL_MODEL_NAMES)\n",
    "\n",
    "print(\"TransformerLens currently supports \" + str(len(untested_models)) + \" models out of the box.\")\n",
    "\n",
    "GENERATE = True\n",
    "# Fill this in if you have llama weights uploaded, and you with to test those models\n",
    "LLAMA_MODEL_PATH = \"\""
   ]
  },
  {
   "cell_type": "code",
   "execution_count": 3,
   "metadata": {},
   "outputs": [],
   "source": [
    "def mark_models_as_tested(model_set: List[str]) -> None:\n",
    "    for model in model_set:\n",
    "        untested_models.remove(model)\n",
    "\n",
    "\n",
    "def run_set(model_set: List[str], device=\"cuda\") -> None:\n",
    "    for model in model_set:\n",
    "        print(\"Testing \" + model)\n",
    "        tl_model = HookedTransformer.from_pretrained_no_processing(model, device=device)\n",
    "        if GENERATE:\n",
    "            print(tl_model.generate(\"Hello my name is\"))\n",
    "        del tl_model\n",
    "        gc.collect()\n",
    "        if IN_COLAB:\n",
    "            %rm -rf /root/.cache/huggingface/hub/models*\n",
    "\n",
    "def run_llama_set(model_set: List[str], weight_root: str, device=\"cuda\") -> None:\n",
    "    for model in model_set:\n",
    "        print(\"Testing \" + model)\n",
    "        # to run this, make sure weight root is the root that contains all models with the\n",
    "        # sub directories sharing the same name as the model in the list of models\n",
    "        tokenizer = LlamaTokenizer.from_pretrained(weight_root + model)\n",
    "        hf_model = LlamaForCausalLM.from_pretrained(weight_root + model, low_cpu_mem_usage=True)\n",
    "        tl_model = HookedTransformer.from_pretrained_no_processing(\n",
    "            model,\n",
    "            hf_model=hf_model,\n",
    "            device=device,\n",
    "            fold_ln=False,\n",
    "            center_writing_weights=False,\n",
    "            center_unembed=False,\n",
    "            tokenizer=tokenizer,\n",
    "        )\n",
    "        if GENERATE:\n",
    "            print(tl_model.generate(\"Hello my name is\"))\n",
    "        del tl_model\n",
    "        gc.collect()\n",
    "        if IN_COLAB:\n",
    "            %rm -rf /root/.cache/huggingface/hub/models*\n",
    "\n",
    "\n",
    "def run_encoder_decoder_set(model_set: List[str], device=\"cuda\") -> None:\n",
    "    for model in model_set:\n",
    "        print(\"Testing \" + model)\n",
    "        tokenizer = AutoTokenizer.from_pretrained(model)\n",
    "        tl_model = HookedEncoderDecoder.from_pretrained(model, device=device)\n",
    "        if GENERATE:\n",
    "            # Originally from the t5 demo\n",
    "            prompt = \"Hello, how are you? \"\n",
    "            inputs = tokenizer(prompt, return_tensors=\"pt\")\n",
    "            input_ids = inputs[\"input_ids\"]\n",
    "            attention_mask = inputs[\"attention_mask\"]\n",
    "            decoder_input_ids = torch.tensor([[tl_model.cfg.decoder_start_token_id]]).to(input_ids.device)\n",
    "\n",
    "\n",
    "            while True:\n",
    "                logits = tl_model.forward(input=input_ids, one_zero_attention_mask=attention_mask, decoder_input=decoder_input_ids)\n",
    "                # logits.shape == (batch_size (1), predicted_pos, vocab_size)\n",
    "\n",
    "                token_idx = torch.argmax(logits[0, -1, :]).item()\n",
    "                print(\"generated token: \\\"\", tokenizer.decode(token_idx), \"\\\", token id: \", token_idx, sep=\"\")\n",
    "\n",
    "                # append token to decoder_input_ids\n",
    "                decoder_input_ids = torch.cat([decoder_input_ids, torch.tensor([[token_idx]]).to(input_ids.device)], dim=-1)\n",
    "\n",
    "                # break if End-Of-Sequence token generated\n",
    "                if token_idx == tokenizer.eos_token_id:\n",
    "                    break\n",
    "        del tl_model\n",
    "        gc.collect()\n",
    "        if IN_COLAB:\n",
    "            %rm -rf /root/.cache/huggingface/hub/models*\n",
    "\n",
    "def run_encoder_only_set(model_set: List[str], device=\"cuda\") -> None:\n",
    "    for model in model_set:\n",
    "        print(\"Testing \" + model)\n",
    "        tl_model = HookedEncoder.from_pretrained(model, device=device)\n",
    "        tl_model_nsp = NextSentencePrediction.from_pretrained(model, device=device)\n",
    "\n",
    "        if GENERATE:\n",
    "            print(\"Testing Masked Language Modelling:\")\n",
    "            # Slightly adapted version of the BERT demo\n",
    "            prompt = \"The capital of France is [MASK].\"\n",
    "\n",
    "            prediction = tl_model(prompt, return_type=\"predictions\")\n",
    "\n",
    "            print(f\"Prompt: {prompt}\")\n",
    "            print(f'Prediction: \"{prediction}\"')\n",
    "\n",
    "            print(\"Testing Next Sentence Prediction:\")\n",
    "            sentence_a = \"She went to the grocery store.\"\n",
    "            sentence_b = \"She bought some milk.\"\n",
    "\n",
    "            prediction = tl_model_nsp([sentence_a, sentence_b], return_type=\"predictions\")\n",
    "\n",
    "            print(f\"Sentence A: {sentence_a}\")\n",
    "            print(f\"Sentence B: {sentence_b}\")\n",
    "            print(f\"Prediction: {prediction}\")\n",
    "\n",
    "        del tl_model\n",
    "        gc.collect()\n",
    "        if IN_COLAB:\n",
    "            %rm -rf /root/.cache/huggingface/hub/models*"
   ]
  },
  {
   "cell_type": "code",
   "execution_count": 4,
   "metadata": {},
   "outputs": [],
   "source": [
    "# The following models can run in the T4 free environment\n",
    "free_compatible = [\n",
    "    \"ai-forever/mGPT\",\n",
    "    \"ArthurConmy/redwood_attn_2l\",\n",
    "    \"bigcode/santacoder\",\n",
    "    \"bigscience/bloom-1b1\",\n",
    "    \"bigscience/bloom-560m\",\n",
    "    \"distilgpt2\",\n",
    "    \"EleutherAI/gpt-neo-1.3B\",\n",
    "    \"EleutherAI/gpt-neo-125M\",\n",
    "    \"EleutherAI/gpt-neo-2.7B\",\n",
    "    \"EleutherAI/pythia-1.4b\",\n",
    "    \"EleutherAI/pythia-1.4b-deduped\",\n",
    "    \"EleutherAI/pythia-1.4b-deduped-v0\",\n",
    "    \"EleutherAI/pythia-1.4b-v0\",\n",
    "    \"EleutherAI/pythia-14m\",\n",
    "    \"EleutherAI/pythia-160m\",\n",
    "    \"EleutherAI/pythia-160m-deduped\",\n",
    "    \"EleutherAI/pythia-160m-deduped-v0\",\n",
    "    \"EleutherAI/pythia-160m-seed1\",\n",
    "    \"EleutherAI/pythia-160m-seed2\",\n",
    "    \"EleutherAI/pythia-160m-seed3\",\n",
    "    \"EleutherAI/pythia-160m-v0\",\n",
    "    \"EleutherAI/pythia-1b\",\n",
    "    \"EleutherAI/pythia-1b-deduped\",\n",
    "    \"EleutherAI/pythia-1b-deduped-v0\",\n",
    "    \"EleutherAI/pythia-1b-v0\",\n",
    "    \"EleutherAI/pythia-31m\",\n",
    "    \"EleutherAI/pythia-410m\",\n",
    "    \"EleutherAI/pythia-410m-deduped\",\n",
    "    \"EleutherAI/pythia-410m-deduped-v0\",\n",
    "    \"EleutherAI/pythia-410m-v0\",\n",
    "    \"EleutherAI/pythia-70m\",\n",
    "    \"EleutherAI/pythia-70m-deduped\",\n",
    "    \"EleutherAI/pythia-70m-deduped-v0\",\n",
    "    \"EleutherAI/pythia-70m-v0\",\n",
    "    \"facebook/opt-1.3b\",\n",
    "    \"facebook/opt-125m\",\n",
    "    \"gpt2\",\n",
    "    \"gpt2-large\",\n",
    "    \"gpt2-medium\",\n",
    "    \"gpt2-xl\",\n",
    "    \"meta-llama/Llama-3.2-1B\",\n",
    "    \"meta-llama/Llama-3.2-1B-Instruct\",\n",
    "    \"microsoft/phi-1\",\n",
    "    \"microsoft/phi-1_5\",\n",
    "    \"NeelNanda/Attn-Only-2L512W-Shortformer-6B-big-lr\",\n",
    "    \"NeelNanda/Attn_Only_1L512W_C4_Code\",\n",
    "    \"NeelNanda/Attn_Only_2L512W_C4_Code\",\n",
    "    \"NeelNanda/Attn_Only_3L512W_C4_Code\",\n",
    "    \"NeelNanda/Attn_Only_4L512W_C4_Code\",\n",
    "    \"NeelNanda/GELU_1L512W_C4_Code\",\n",
    "    \"NeelNanda/GELU_2L512W_C4_Code\",\n",
    "    \"NeelNanda/GELU_3L512W_C4_Code\",\n",
    "    \"NeelNanda/GELU_4L512W_C4_Code\",\n",
    "    \"NeelNanda/SoLU_10L1280W_C4_Code\",\n",
    "    \"NeelNanda/SoLU_10L_v22_old\",\n",
    "    \"NeelNanda/SoLU_12L1536W_C4_Code\",\n",
    "    \"NeelNanda/SoLU_12L_v23_old\",\n",
    "    \"NeelNanda/SoLU_1L512W_C4_Code\",\n",
    "    \"NeelNanda/SoLU_1L512W_Wiki_Finetune\",\n",
    "    \"NeelNanda/SoLU_1L_v9_old\",\n",
    "    \"NeelNanda/SoLU_2L512W_C4_Code\",\n",
    "    \"NeelNanda/SoLU_2L_v10_old\",\n",
    "    \"NeelNanda/SoLU_3L512W_C4_Code\",\n",
    "    \"NeelNanda/SoLU_4L512W_C4_Code\",\n",
    "    \"NeelNanda/SoLU_4L512W_Wiki_Finetune\",\n",
    "    \"NeelNanda/SoLU_4L_v11_old\",\n",
    "    \"NeelNanda/SoLU_6L768W_C4_Code\",\n",
    "    \"NeelNanda/SoLU_6L_v13_old\",\n",
    "    \"NeelNanda/SoLU_8L1024W_C4_Code\",\n",
    "    \"NeelNanda/SoLU_8L_v21_old\",\n",
    "    \"Qwen/Qwen-1_8B\",\n",
    "    \"Qwen/Qwen-1_8B-Chat\",\n",
    "    \"Qwen/Qwen1.5-0.5B\",\n",
    "    \"Qwen/Qwen1.5-0.5B-Chat\",\n",
    "    \"Qwen/Qwen1.5-1.8B\",\n",
    "    \"Qwen/Qwen1.5-1.8B-Chat\",\n",
    "    \"Qwen/Qwen2-0.5B\",\n",
    "    \"Qwen/Qwen2-0.5B-Instruct\",\n",
    "    \"Qwen/Qwen2-1.5B\",\n",
    "    \"Qwen/Qwen2-1.5B-Instruct\",\n",
    "    \"Qwen/Qwen2.5-0.5B\",\n",
    "    \"Qwen/Qwen2.5-0.5B-Instruct\",\n",
    "    \"Qwen/Qwen2.5-1.5B\",\n",
    "    \"Qwen/Qwen2.5-1.5B-Instruct\",\n",
    "    \"roneneldan/TinyStories-1Layer-21M\",\n",
    "    \"roneneldan/TinyStories-1M\",\n",
    "    \"roneneldan/TinyStories-28M\",\n",
    "    \"roneneldan/TinyStories-2Layers-33M\",\n",
    "    \"roneneldan/TinyStories-33M\",\n",
    "    \"roneneldan/TinyStories-3M\",\n",
    "    \"roneneldan/TinyStories-8M\",\n",
    "    \"roneneldan/TinyStories-Instruct-1M\",\n",
    "    \"roneneldan/TinyStories-Instruct-28M\",\n",
    "    \"roneneldan/TinyStories-Instruct-2Layers-33M\",\n",
    "    \"roneneldan/TinyStories-Instruct-33M\",\n",
    "    \"roneneldan/TinyStories-Instruct-3M\",\n",
    "    \"roneneldan/TinyStories-Instruct-8M\",\n",
    "    \"roneneldan/TinyStories-Instuct-1Layer-21M\",\n",
    "    \"stanford-crfm/alias-gpt2-small-x21\",\n",
    "    \"stanford-crfm/arwen-gpt2-medium-x21\",\n",
    "    \"stanford-crfm/battlestar-gpt2-small-x49\",\n",
    "    \"stanford-crfm/beren-gpt2-medium-x49\",\n",
    "    \"stanford-crfm/caprica-gpt2-small-x81\",\n",
    "    \"stanford-crfm/celebrimbor-gpt2-medium-x81\",\n",
    "    \"stanford-crfm/darkmatter-gpt2-small-x343\",\n",
    "    \"stanford-crfm/durin-gpt2-medium-x343\",\n",
    "    \"stanford-crfm/eowyn-gpt2-medium-x777\",\n",
    "    \"stanford-crfm/expanse-gpt2-small-x777\",\n",
    "]\n",
    "\n",
    "if IN_COLAB:\n",
    "    run_set(free_compatible)\n",
    "\n",
    "mark_models_as_tested(free_compatible)"
   ]
  },
  {
   "cell_type": "code",
   "execution_count": 5,
   "metadata": {},
   "outputs": [],
   "source": [
    "paid_gpu_models = [\n",
    "    \"01-ai/Yi-6B\",\n",
    "    \"01-ai/Yi-6B-Chat\",\n",
    "    \"bigscience/bloom-1b7\",\n",
    "    \"bigscience/bloom-3b\",\n",
    "    \"bigscience/bloom-7b1\",\n",
    "    \"codellama/CodeLlama-7b-hf\",\n",
    "    \"codellama/CodeLlama-7b-Instruct-hf\",\n",
    "    \"codellama/CodeLlama-7b-Python-hf\",\n",
    "    \"EleutherAI/pythia-2.8b\",\n",
    "    \"EleutherAI/pythia-2.8b-deduped\",\n",
    "    \"EleutherAI/pythia-2.8b-deduped-v0\",\n",
    "    \"EleutherAI/pythia-2.8b-v0\",\n",
    "    \"EleutherAI/pythia-6.9b\",\n",
    "    \"EleutherAI/pythia-6.9b-deduped\",\n",
    "    \"EleutherAI/pythia-6.9b-deduped-v0\",\n",
    "    \"EleutherAI/pythia-6.9b-v0\",\n",
    "    \"facebook/opt-2.7b\",\n",
    "    \"facebook/opt-6.7b\",\n",
    "    \"google/gemma-2-2b\",\n",
    "    \"google/gemma-2-2b-it\",\n",
    "    \"google/gemma-2b\",\n",
    "    \"google/gemma-2b-it\",\n",
    "    \"google/gemma-7b\",\n",
    "    \"google/gemma-7b-it\",\n",
    "    \"meta-llama/Llama-2-7b-chat-hf\",\n",
    "    \"meta-llama/Llama-2-7b-hf\",\n",
    "    \"meta-llama/Llama-3.1-8B\",\n",
    "    \"meta-llama/Llama-3.1-8B-Instruct\",\n",
    "    \"meta-llama/Llama-3.2-3B\",\n",
    "    \"meta-llama/Llama-3.2-3B-Instruct\",\n",
    "    \"meta-llama/Meta-Llama-3-8B\",\n",
    "    \"meta-llama/Meta-Llama-3-8B-Instruct\",\n",
    "    \"microsoft/phi-2\",\n",
    "    \"microsoft/Phi-3-mini-4k-instruct\",\n",
    "    \"mistralai/Mistral-7B-Instruct-v0.1\",\n",
    "    \"mistralai/Mistral-7B-v0.1\",\n",
    "    \"mistralai/Mistral-Nemo-Base-2407\",\n",
    "    \"mistralai/Mistral-Small-24B-Base-2501\",\n",
    "    \"Qwen/Qwen-7B\",\n",
    "    \"Qwen/Qwen-7B-Chat\",\n",
    "    \"Qwen/Qwen1.5-4B\",\n",
    "    \"Qwen/Qwen1.5-4B-Chat\",\n",
    "    \"Qwen/Qwen1.5-7B\",\n",
    "    \"Qwen/Qwen1.5-7B-Chat\",\n",
    "    \"Qwen/Qwen2-7B\",\n",
    "    \"Qwen/Qwen2-7B-Instruct\",\n",
    "    \"Qwen/Qwen2.5-3B\",\n",
    "    \"Qwen/Qwen2.5-3B-Instruct\",\n",
    "    \"Qwen/Qwen2.5-7B\",\n",
    "    \"Qwen/Qwen2.5-7B-Instruct\",\n",
    "    \"stabilityai/stablelm-base-alpha-3b\",\n",
    "    \"stabilityai/stablelm-base-alpha-7b\",\n",
    "    \"stabilityai/stablelm-tuned-alpha-3b\",\n",
    "    \"stabilityai/stablelm-tuned-alpha-7b\",\n",
    "]\n",
    "\n",
    "if IN_COLAB:\n",
    "    run_set(paid_gpu_models)\n",
    "\n",
    "mark_models_as_tested(paid_gpu_models)"
   ]
  },
  {
   "cell_type": "code",
   "execution_count": 6,
   "metadata": {},
   "outputs": [],
   "source": [
    "paid_cpu_models = [\n",
    "    \"EleutherAI/gpt-j-6B\",\n",
    "    \"EleutherAI/gpt-neox-20b\",\n",
    "    \"EleutherAI/pythia-12b\",\n",
    "    \"EleutherAI/pythia-12b-deduped\",\n",
    "    \"EleutherAI/pythia-12b-deduped-v0\",\n",
    "    \"EleutherAI/pythia-12b-v0\",\n",
    "    \"facebook/opt-13b\",\n",
    "    \"google/gemma-2-9b\",\n",
    "    \"google/gemma-2-9b-it\",\n",
    "    \"meta-llama/Llama-2-13b-chat-hf\",\n",
    "    \"meta-llama/Llama-2-13b-hf\",\n",
    "    \"microsoft/phi-4\",\n",
    "    \"Qwen/Qwen-14B\",\n",
    "    \"Qwen/Qwen-14B-Chat\",\n",
    "    \"Qwen/Qwen1.5-14B\",\n",
    "    \"Qwen/Qwen1.5-14B-Chat\",\n",
    "    \"Qwen/Qwen2.5-14B\",\n",
    "    \"Qwen/Qwen2.5-14B-Instruct\",\n",
    "]\n",
    "\n",
    "if IN_COLAB:\n",
    "    run_set(paid_cpu_models, \"cpu\")\n",
    "\n",
    "mark_models_as_tested(paid_cpu_models)"
   ]
  },
  {
   "cell_type": "code",
   "execution_count": 7,
   "metadata": {},
   "outputs": [],
   "source": [
    "incompatible_models = [\n",
    "    \"01-ai/Yi-34B\",\n",
    "    \"01-ai/Yi-34B-Chat\",\n",
    "    \"facebook/opt-30b\",\n",
    "    \"facebook/opt-66b\",\n",
    "    \"google/gemma-2-27b\",\n",
    "    \"google/gemma-2-27b-it\",\n",
    "    \"meta-llama/Llama-2-70b-chat-hf\",\n",
    "    \"meta-llama/Llama-3.1-70B\",\n",
    "    \"meta-llama/Llama-3.1-70B-Instruct\",\n",
    "    \"meta-llama/Llama-3.3-70B-Instruct\",\n",
    "    \"meta-llama/Meta-Llama-3-70B\",\n",
    "    \"meta-llama/Meta-Llama-3-70B-Instruct\",\n",
    "    \"mistralai/Mixtral-8x7B-Instruct-v0.1\",\n",
    "    \"mistralai/Mixtral-8x7B-v0.1\",\n",
    "    \"Qwen/Qwen2.5-32B\",\n",
    "    \"Qwen/Qwen2.5-32B-Instruct\",\n",
    "    \"Qwen/Qwen2.5-72B\",\n",
    "    \"Qwen/Qwen2.5-72B-Instruct\",\n",
    "    \"Qwen/QwQ-32B-Preview\",\n",
    "]\n",
    "\n",
    "mark_models_as_tested(incompatible_models)"
   ]
  },
  {
   "cell_type": "code",
   "execution_count": 8,
   "metadata": {},
   "outputs": [],
   "source": [
    "# The following models take a few extra steps to function. Check the official demo for more\n",
    "# information on how to use. 7b and 13b will work in the paid environment. 30b and 65b will not work\n",
    "# in Colab\n",
    "not_hosted_models = [\n",
    "    \"llama-7b-hf\",\n",
    "    \"llama-13b-hf\",\n",
    "    \"llama-30b-hf\",\n",
    "    \"llama-65b-hf\",\n",
    "]\n",
    "\n",
    "if LLAMA_MODEL_PATH:\n",
    "    run_llama_set(not_hosted_models, LLAMA_MODEL_PATH)\n",
    "\n",
    "mark_models_as_tested(not_hosted_models)"
   ]
  },
  {
   "cell_type": "code",
   "execution_count": 9,
   "metadata": {},
   "outputs": [],
   "source": [
    "# These all work on the free version of Colab\n",
    "encoder_decoders = [\n",
    "    \"google-t5/t5-base\",\n",
    "    \"google-t5/t5-large\",\n",
    "    \"google-t5/t5-small\",\n",
    "]\n",
    "if IN_COLAB:\n",
    "    run_encoder_decoder_set(encoder_decoders)\n",
    "\n",
    "mark_models_as_tested(encoder_decoders)"
   ]
  },
  {
   "cell_type": "code",
   "execution_count": 10,
   "metadata": {},
   "outputs": [],
   "source": [
    "# This model works on the free version of Colab\n",
    "encoder_only_models = [\n",
    "    \"google-bert/bert-base-cased\",\n",
    "    \"google-bert/bert-base-uncased\",\n",
    "    \"google-bert/bert-large-cased\",\n",
    "    \"google-bert/bert-large-uncased\",\n",
    "]\n",
    "\n",
    "if IN_COLAB:\n",
    "    run_encoder_only_set(encoder_only_models)\n",
    "\n",
    "mark_models_as_tested(encoder_only_models)"
   ]
  },
  {
   "cell_type": "code",
   "execution_count": 11,
   "metadata": {},
   "outputs": [],
   "source": [
    "broken_models = [\n",
    "    \"Baidicoot/Othello-GPT-Transformer-Lens\",\n",
    "]"
   ]
  },
  {
   "cell_type": "code",
   "execution_count": 12,
   "metadata": {},
   "outputs": [
    {
     "name": "stdout",
     "output_type": "stream",
     "text": [
      "Baidicoot/Othello-GPT-Transformer-Lens\n"
     ]
    }
   ],
   "source": [
    "# Any models listed in the cell below have not been tested. This should always remain blank. If your\n",
    "# PR fails due to this notebook, most likely you need to check any new model changes to ensure that\n",
    "# this notebook is up to date.\n",
    "print(*untested_models, sep=\"\\n\")"
   ]
  }
 ],
 "metadata": {
  "kernelspec": {
   "display_name": "Python 3",
   "language": "python",
   "name": "python3"
  },
  "language_info": {
   "codemirror_mode": {
    "name": "ipython",
    "version": 3
   },
   "file_extension": ".py",
   "mimetype": "text/x-python",
   "name": "python",
   "nbconvert_exporter": "python",
   "pygments_lexer": "ipython3",
<<<<<<< HEAD
   "version": "3.10.15"
=======
   "version": "3.12.3"
>>>>>>> f5cdbb46
  }
 },
 "nbformat": 4,
 "nbformat_minor": 4
}<|MERGE_RESOLUTION|>--- conflicted
+++ resolved
@@ -65,11 +65,7 @@
      "name": "stdout",
      "output_type": "stream",
      "text": [
-<<<<<<< HEAD
       "TransformerLens currently supports 210 models out of the box.\n"
-=======
-      "TransformerLens currently supports 208 models out of the box.\n"
->>>>>>> f5cdbb46
      ]
     }
    ],
@@ -552,7 +548,7 @@
  ],
  "metadata": {
   "kernelspec": {
-   "display_name": "Python 3",
+   "display_name": ".venv",
    "language": "python",
    "name": "python3"
   },
@@ -566,11 +562,7 @@
    "name": "python",
    "nbconvert_exporter": "python",
    "pygments_lexer": "ipython3",
-<<<<<<< HEAD
-   "version": "3.10.15"
-=======
    "version": "3.12.3"
->>>>>>> f5cdbb46
   }
  },
  "nbformat": 4,
