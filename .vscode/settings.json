--- conflicted
+++ resolved
@@ -18,9 +18,10 @@
     "notebook.formatOnCellExecution": true,
     "notebook.formatOnSave.enabled": true,
     "cSpell.words": [
-<<<<<<< HEAD
+        "autoregressive",
         "docstrings",
         "Elhage",
+        "evals",
         "firstpage",
         "furo",
         "gelu",
@@ -37,9 +38,5 @@
         "Olah",
         "solu",
         "toctree"
-=======
-        "autoregressive",
-        "evals"
->>>>>>> e3020b25
     ],
 }