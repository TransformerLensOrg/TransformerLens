{
    "editor.formatOnSave": true,
    "editor.codeActionsOnSave": {
        "source.organizeImports": true
    },
    "[python]": {
        "editor.defaultFormatter": "ms-python.black-formatter"
    },
    "python.testing.pytestArgs": [
        "transformer_lens",
    ],
    "python.testing.pytestEnabled": true,
    "rewrap.autoWrap.enabled": true,
    "rewrap.reformat": true,
    "rewrap.wrappingColumn": 100,
    "mypy-type-checker.importStrategy": "fromEnvironment",
    "pylint.importStrategy": "fromEnvironment",
    "notebook.formatOnCellExecution": true,
    "notebook.formatOnSave.enabled": true,
    "cSpell.words": [
        "autoregressive",
<<<<<<< HEAD
        "checkpointed",
        "docstrings",
        "doctree",
        "Elhage",
=======
        "docstrings",
        "Elhage",
        "evals",
>>>>>>> 0b77cf8d
        "firstpage",
        "furo",
        "gelu",
        "githubpages",
        "gptj",
        "huggingface",
        "interpretability",
<<<<<<< HEAD
        "keepdim",
        "lastpage",
        "layernorm",
=======
        "lastpage",
>>>>>>> 0b77cf8d
        "maxdepth",
        "mingpt",
        "Nanda",
        "neel",
        "neox",
        "Olah",
<<<<<<< HEAD
        "pagename",
        "probs",
        "Softmax",
        "solu",
        "templatedir",
        "templatename",
        "toctree",
        "Unembed",
        "unembedding"
=======
        "solu",
        "toctree"
>>>>>>> 0b77cf8d
    ],
}<|MERGE_RESOLUTION|>--- conflicted
+++ resolved
@@ -1,67 +1,53 @@
 {
-    "editor.formatOnSave": true,
-    "editor.codeActionsOnSave": {
-        "source.organizeImports": true
-    },
-    "[python]": {
-        "editor.defaultFormatter": "ms-python.black-formatter"
-    },
-    "python.testing.pytestArgs": [
-        "transformer_lens",
-    ],
-    "python.testing.pytestEnabled": true,
-    "rewrap.autoWrap.enabled": true,
-    "rewrap.reformat": true,
-    "rewrap.wrappingColumn": 100,
-    "mypy-type-checker.importStrategy": "fromEnvironment",
-    "pylint.importStrategy": "fromEnvironment",
-    "notebook.formatOnCellExecution": true,
-    "notebook.formatOnSave.enabled": true,
-    "cSpell.words": [
-        "autoregressive",
-<<<<<<< HEAD
-        "checkpointed",
-        "docstrings",
-        "doctree",
-        "Elhage",
-=======
-        "docstrings",
-        "Elhage",
-        "evals",
->>>>>>> 0b77cf8d
-        "firstpage",
-        "furo",
-        "gelu",
-        "githubpages",
-        "gptj",
-        "huggingface",
-        "interpretability",
-<<<<<<< HEAD
-        "keepdim",
-        "lastpage",
-        "layernorm",
-=======
-        "lastpage",
->>>>>>> 0b77cf8d
-        "maxdepth",
-        "mingpt",
-        "Nanda",
-        "neel",
-        "neox",
-        "Olah",
-<<<<<<< HEAD
-        "pagename",
-        "probs",
-        "Softmax",
-        "solu",
-        "templatedir",
-        "templatename",
-        "toctree",
-        "Unembed",
-        "unembedding"
-=======
-        "solu",
-        "toctree"
->>>>>>> 0b77cf8d
-    ],
+        "editor.formatOnSave": true,
+        "editor.codeActionsOnSave": {
+                "source.organizeImports": true
+        },
+        "[python]": {
+                "editor.defaultFormatter": "ms-python.black-formatter"
+        },
+        "python.testing.pytestArgs": [
+                "transformer_lens",
+        ],
+        "python.testing.pytestEnabled": true,
+        "rewrap.autoWrap.enabled": true,
+        "rewrap.reformat": true,
+        "rewrap.wrappingColumn": 100,
+        "mypy-type-checker.importStrategy": "fromEnvironment",
+        "pylint.importStrategy": "fromEnvironment",
+        "notebook.formatOnCellExecution": true,
+        "notebook.formatOnSave.enabled": true,
+        "cSpell.words": [
+                "autoregressive",
+                "checkpointed",
+                "docstrings",
+                "doctree",
+                "Elhage",
+                "evals",
+                "firstpage",
+                "furo",
+                "gelu",
+                "githubpages",
+                "gptj",
+                "huggingface",
+                "interpretability",
+                "keepdim",
+                "lastpage",
+                "layernorm",
+                "maxdepth",
+                "mingpt",
+                "Nanda",
+                "neel",
+                "neox",
+                "Olah",
+                "pagename",
+                "probs",
+                "Softmax",
+                "solu",
+                "templatedir",
+                "templatename",
+                "toctree",
+                "Unembed",
+                "unembedding"
+        ],
 }