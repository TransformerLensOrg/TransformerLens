--- conflicted
+++ resolved
@@ -43,10 +43,7 @@
     if: github.event_name == 'push' && github.ref == 'refs/heads/main'
     needs: build-docs
     steps:
-<<<<<<< HEAD
-=======
       - uses: actions/checkout@v2
->>>>>>> 0b77cf8d
       - name: Download Docs Artifact
         uses: actions/download-artifact@v2
         with:
