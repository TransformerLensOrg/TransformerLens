--- conflicted
+++ resolved
@@ -51,36 +51,4 @@
       - name: Publish
         run: poetry publish
         env:
-<<<<<<< HEAD
-          POETRY_PYPI_TOKEN_PYPI: ${{ secrets.PYPI_TOKEN_PYPI }}
-=======
-          POETRY_PYPI_TOKEN_PYPI: ${{ secrets.PYPI_TOKEN_PYPI }}
-
-  commit-version-updates:
-    name: Bump Python package version
-    needs:
-      - semver-parser
-      - release-python
-    runs-on: ubuntu-latest
-    permissions:
-      actions: write
-      contents: write
-    env:
-      GITHUB_TOKEN: ${{ secrets.GITHUB_TOKEN }}
-    steps:
-      - uses: actions/checkout@v3
-      - name: Install Poetry
-        uses: snok/install-poetry@v1
-      - name: Set up Python
-        uses: actions/setup-python@v4
-        with:
-          python-version: '3.9'
-          cache: 'poetry'
-      - name: Bump Python package version
-        run: poetry version ${{needs.semver-parser.outputs.semver}}
-      - name: Commit changes
-        uses: stefanzweifel/git-auto-commit-action@v4.16.0
-        with:
-          commit_message: Release version ${{needs.semver-parser.outputs.semver}}
-          branch: main
->>>>>>> 57005e30
+          POETRY_PYPI_TOKEN_PYPI: ${{ secrets.PYPI_TOKEN_PYPI }}