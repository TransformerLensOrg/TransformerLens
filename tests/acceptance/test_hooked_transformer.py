import gc
import os

import pytest
import torch

from transformer_lens import HookedTransformer
from transformer_lens.utils import clear_huggingface_cache

model_names = [
    "attn-only-demo",
    "gpt2-small",
    "opt-125m",
    "gpt-neo-125M",
    "stanford-gpt2-small-a",
    "solu-4l-old",
    "solu-6l",
    "attn-only-3l",
    "pythia",
    "gelu-2l",
    "othello-gpt",
    "tiny-stories-33M",
]
text = "Hello world!"
""" 
# Code to regenerate loss store
store = {}
for name in model_names:
    model = HookedTransformer.from_pretrained(name, device='cuda')
    loss = model(text,return_type="loss")
    store[name] = loss.item()
print(store)
"""
loss_store = {
    "attn-only-demo": 5.701841354370117,
    "gpt2-small": 5.331855773925781,
    "opt-125m": 6.159054279327393,
    "gpt-neo-125M": 4.900552272796631,
    "stanford-gpt2-small-a": 5.652035713195801,
    "solu-4l-old": 5.6021833419799805,
    "solu-6l": 5.7042999267578125,
    "attn-only-3l": 5.747507095336914,
    "pythia": 4.659344673156738,
    "gelu-2l": 6.501802444458008,
    "redwood_attn_2l": 10.530948638916016,
    "solu-1l": 5.256411552429199,
    "tiny-stories-33M": 12.203617095947266,
}

no_processing = [
    ("solu-1l", 5.256411552429199),
    (
        "redwood_attn_2l",
        10.530948638916016,
    ),  # TODO can't be loaded with from_pretrained
]


@pytest.mark.parametrize("name,expected_loss", list(loss_store.items()))
def test_model(name, expected_loss):
    # Runs the model on short text and checks if the loss is as expected
    model = HookedTransformer.from_pretrained(name)
    loss = model(text, return_type="loss")
    assert (loss.item() - expected_loss) < 4e-5
    del model
    gc.collect()

    if "GITHUB_ACTIONS" in os.environ:
        clear_huggingface_cache()


def test_othello_gpt():
    # like test model but Othello GPT has a weird input format
    # so we need to test it separately

    model = HookedTransformer.from_pretrained("othello-gpt")
    sample_input = torch.tensor(
        [
            [
                # fmt: off
                20, 19, 18, 10, 2, 1, 27, 3, 41, 42, 34, 12, 4, 40, 11, 29, 43, 13, 48, 56, 33,
                39, 22, 44, 24, 5, 46, 6, 32, 36, 51, 58, 52, 60, 21, 53, 26, 31, 37, 9, 25, 38,
                23, 50, 45, 17, 47, 28, 35, 30, 54, 16, 59, 49, 57, 14, 15, 55, 7,
                # fmt: on
            ]
        ]
    )
    loss = model(sample_input, return_type="loss")
    expected_loss = 1.9079375267028809
    assert (loss.item() - expected_loss) < 4e-5


@pytest.mark.parametrize("name,expected_loss", no_processing)
def test_from_pretrained_no_processing(name, expected_loss):
    # Checks if manually overriding the boolean flags in from_pretrained
    # is equivalent to using from_pretrained_no_processing

    model_ref = HookedTransformer.from_pretrained_no_processing(name)
    model_ref_config = model_ref.cfg
    reff_loss = model_ref(text, return_type="loss")
    del model_ref
    model_override = HookedTransformer.from_pretrained(
        name,
        fold_ln=False,
        center_writing_weights=False,
        center_unembed=False,
        refactor_factored_attn_matrices=False,
    )
    assert model_ref_config == model_override.cfg

    if name != "redwood_attn_2l":  # TODO can't be loaded with from_pretrained
        # Do the converse check, i.e. check that overriding boolean flags in
        # from_pretrained_no_processing is equivalent to using from_pretrained
        model_ref = HookedTransformer.from_pretrained(name)
        model_ref_config = model_ref.cfg
        reff_loss = model_ref(text, return_type="loss")
        del model_ref
        model_override = HookedTransformer.from_pretrained_no_processing(
            name,
            fold_ln=True,
            center_writing_weights=True,
            center_unembed=True,
            refactor_factored_attn_matrices=False,
        )
        assert model_ref_config == model_override.cfg

    # also check losses
    print(reff_loss.item())
    assert (reff_loss.item() - expected_loss) < 4e-5
<<<<<<< HEAD
=======


def test_from_pretrained_dtype():
    """Check that the parameter `torch_dtype` works"""
    model = HookedTransformer.from_pretrained("solu-1l", torch_dtype=torch.bfloat16)
    assert model.W_K.dtype == torch.bfloat16


def test_from_pretrained_revision():
    """
    Check that the from_pretrained parameter `revision` (= git version) works
    """

    _ = HookedTransformer.from_pretrained("gpt2", revision="main")

    try:
        _ = HookedTransformer.from_pretrained("gpt2", revision="inexistent_branch_name")
    except:
        pass
    else:
        raise AssertionError("Should have raised an error")
>>>>>>> a417edd6


@torch.no_grad()
def test_pos_embed_hook():
    """
    Checks that pos embed hooks:
    - do not permanently change the pos embed
    - can be used to alter the pos embed for a specific batch element
    """
    model = HookedTransformer.from_pretrained("gpt2-small")
    initial_W_pos = model.W_pos.detach().clone()

    def remove_pos_embed(z, hook):
        z[:] = 0.0
        return z

    _ = model.run_with_hooks(
        "Hello, world", fwd_hooks=[("hook_pos_embed", remove_pos_embed)]
    )

    # Check that pos embed has not been permanently changed
    assert (model.W_pos == initial_W_pos).all()

    def edit_pos_embed(z, hook):
        sequence_length = z.shape[1]
        z[1, :] = 0.0
        # Check that the second batch element is zeroed
        assert (z[1, :] == 0.0).all()
        # Check that the first batch element is unchanged
        assert (z[0, :] == initial_W_pos[:sequence_length]).all()
        return z

    _ = model.run_with_hooks(
        ["Hello, world", "Goodbye, world"],
        fwd_hooks=[("hook_pos_embed", edit_pos_embed)],
    )<|MERGE_RESOLUTION|>--- conflicted
+++ resolved
@@ -127,8 +127,6 @@
     # also check losses
     print(reff_loss.item())
     assert (reff_loss.item() - expected_loss) < 4e-5
-<<<<<<< HEAD
-=======
 
 
 def test_from_pretrained_dtype():
@@ -150,7 +148,6 @@
         pass
     else:
         raise AssertionError("Should have raised an error")
->>>>>>> a417edd6
 
 
 @torch.no_grad()
