--- conflicted
+++ resolved
@@ -1,10 +1,3 @@
-<<<<<<< HEAD
-=======
-from jaxtyping import install_import_hook
-
-hook = install_import_hook("transformer_lens", ("typeguard", "typechecked"))
->>>>>>> c7beaaea
-
 import pytest
 import torch
 
@@ -130,14 +123,6 @@
         assert (z[0, :] == initial_W_pos[:sequence_length]).all()
         return z
 
-<<<<<<< HEAD
-    _ = model.run_with_hooks(
-        ["Hello, world", "Goodbye, world"],
-        fwd_hooks=[("hook_pos_embed", edit_pos_embed)])
-=======
     _ = model.run_with_hooks(["Hello, world", "Goodbye, world"],
                              fwd_hooks=[("hook_pos_embed", edit_pos_embed)])
 
-
-hook.uninstall()
->>>>>>> c7beaaea
