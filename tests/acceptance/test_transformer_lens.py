--- conflicted
+++ resolved
@@ -40,13 +40,6 @@
     "solu-1l": loss_store["solu-1l"],
     "redwood_attn_2l": loss_store["redwood_attn_2l"],
 }
-<<<<<<< HEAD
-no_processing = [
-    ("solu-1l", 5.256411552429199),
-    ("redwood_attn_2l",10.530948638916016),  # TODO can't be loaded with from_pretrained
-]
-=======
->>>>>>> 3f0e1c3a
 
 
 @pytest.mark.parametrize("name,expected_loss", list(loss_store.items()))
@@ -57,7 +50,7 @@
     assert (loss.item() - expected_loss) < 4e-5
 
 
-<<<<<<< HEAD
+
 def test_othello_gpt():
     # like test model but Othello GPT has a weird input format
     # so we need to test it separately
@@ -74,9 +67,6 @@
     assert (loss.item() - expected_loss) < 4e-5
 
 @pytest.mark.parametrize("name,expected_loss", no_processing)
-=======
-@pytest.mark.parametrize("name,expected_loss", list(no_processing.items()))
->>>>>>> 3f0e1c3a
 def test_from_pretrained_no_processing(name, expected_loss):
     # Checks if manually overriding the boolean flags in from_pretrained
     # is equivalent to using from_pretrained_no_processing
@@ -90,7 +80,6 @@
         refactor_factored_attn_matrices=False)
     assert model_ref.cfg == model_override.cfg
 
-<<<<<<< HEAD
     if name != "redwood_attn_2l":  # TODO can't be loaded with from_pretrained
         # Do the converse check, i.e. check that overriding boolean flags in
         # from_pretrained_no_processing is equivalent to using from_pretrained
@@ -103,8 +92,6 @@
             refactor_factored_attn_matrices=False)
         assert model_ref.cfg == model_override.cfg
 
-=======
->>>>>>> 3f0e1c3a
     # also check losses
     loss = model_ref(text, return_type="loss")
     print(loss.item())
